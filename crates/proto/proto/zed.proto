syntax = "proto3";
package zed.messages;

import "ai.proto";
import "app.proto";
import "buffer.proto";
import "call.proto";
import "channel.proto";
import "core.proto";
import "debugger.proto";
import "git.proto";
import "lsp.proto";
import "notification.proto";
import "task.proto";
import "toolchain.proto";
import "worktree.proto";

// Looking for a number? Search "// current max"

message Envelope {
    uint32 id = 1;
    optional uint32 responding_to = 2;
    optional PeerId original_sender_id = 3;
    optional uint32 ack_id = 266;

    oneof payload {
        Hello hello = 4;
        Ack ack = 5;
        Error error = 6;
        Ping ping = 7;
        Test test = 8;
        EndStream end_stream = 165;

        CreateRoom create_room = 9;
        CreateRoomResponse create_room_response = 10;
        JoinRoom join_room = 11;
        JoinRoomResponse join_room_response = 12;
        RejoinRoom rejoin_room = 13;
        RejoinRoomResponse rejoin_room_response = 14;
        LeaveRoom leave_room = 15;
        Call call = 16;
        IncomingCall incoming_call = 17;
        CallCanceled call_canceled = 18;
        CancelCall cancel_call = 19;
        DeclineCall decline_call = 20;
        UpdateParticipantLocation update_participant_location = 21;
        RoomUpdated room_updated = 22;

        ShareProject share_project = 23;
        ShareProjectResponse share_project_response = 24;
        UnshareProject unshare_project = 25;
        JoinProject join_project = 26;
        JoinProjectResponse join_project_response = 27;
        LeaveProject leave_project = 28;
        AddProjectCollaborator add_project_collaborator = 29;
        UpdateProjectCollaborator update_project_collaborator = 30;
        RemoveProjectCollaborator remove_project_collaborator = 31;

        GetDefinition get_definition = 32;
        GetDefinitionResponse get_definition_response = 33;
        GetDeclaration get_declaration = 237;
        GetDeclarationResponse get_declaration_response = 238;
        GetTypeDefinition get_type_definition = 34;
        GetTypeDefinitionResponse get_type_definition_response = 35;

        GetReferences get_references = 36;
        GetReferencesResponse get_references_response = 37;
        GetDocumentHighlights get_document_highlights = 38;
        GetDocumentHighlightsResponse get_document_highlights_response = 39;
        GetProjectSymbols get_project_symbols = 40;
        GetProjectSymbolsResponse get_project_symbols_response = 41;
        OpenBufferForSymbol open_buffer_for_symbol = 42;
        OpenBufferForSymbolResponse open_buffer_for_symbol_response = 43;

        UpdateProject update_project = 44;
        UpdateWorktree update_worktree = 45;

        CreateProjectEntry create_project_entry = 46;
        RenameProjectEntry rename_project_entry = 47;
        CopyProjectEntry copy_project_entry = 48;
        DeleteProjectEntry delete_project_entry = 49;
        ProjectEntryResponse project_entry_response = 50;
        ExpandProjectEntry expand_project_entry = 51;
        ExpandProjectEntryResponse expand_project_entry_response = 52;
        ExpandAllForProjectEntry expand_all_for_project_entry = 291;
        ExpandAllForProjectEntryResponse expand_all_for_project_entry_response = 292;
        UpdateDiagnosticSummary update_diagnostic_summary = 53;
        StartLanguageServer start_language_server = 54;
        UpdateLanguageServer update_language_server = 55;

        OpenBufferById open_buffer_by_id = 56;
        OpenBufferByPath open_buffer_by_path = 57;
        OpenBufferResponse open_buffer_response = 58;
        CreateBufferForPeer create_buffer_for_peer = 59;
        UpdateBuffer update_buffer = 60;
        UpdateBufferFile update_buffer_file = 61;
        SaveBuffer save_buffer = 62;
        BufferSaved buffer_saved = 63;
        BufferReloaded buffer_reloaded = 64;
        ReloadBuffers reload_buffers = 65;
        ReloadBuffersResponse reload_buffers_response = 66;
        SynchronizeBuffers synchronize_buffers = 67;
        SynchronizeBuffersResponse synchronize_buffers_response = 68;
        FormatBuffers format_buffers = 69;
        FormatBuffersResponse format_buffers_response = 70;
        GetCompletions get_completions = 71;
        GetCompletionsResponse get_completions_response = 72;
        ResolveCompletionDocumentation resolve_completion_documentation = 73;
        ResolveCompletionDocumentationResponse resolve_completion_documentation_response = 74;
        ApplyCompletionAdditionalEdits apply_completion_additional_edits = 75;
        ApplyCompletionAdditionalEditsResponse apply_completion_additional_edits_response = 76;
        GetCodeActions get_code_actions = 77;
        GetCodeActionsResponse get_code_actions_response = 78;
        GetHover get_hover = 79;
        GetHoverResponse get_hover_response = 80;
        ApplyCodeAction apply_code_action = 81;
        ApplyCodeActionResponse apply_code_action_response = 82;
        PrepareRename prepare_rename = 83;
        PrepareRenameResponse prepare_rename_response = 84;
        PerformRename perform_rename = 85;
        PerformRenameResponse perform_rename_response = 86;

        UpdateContacts update_contacts = 89;
        UpdateInviteInfo update_invite_info = 90;
        ShowContacts show_contacts = 91;

        GetUsers get_users = 92;
        FuzzySearchUsers fuzzy_search_users = 93;
        UsersResponse users_response = 94;
        RequestContact request_contact = 95;
        RespondToContactRequest respond_to_contact_request = 96;
        RemoveContact remove_contact = 97;

        Follow follow = 98;
        FollowResponse follow_response = 99;
        UpdateFollowers update_followers = 100;
        Unfollow unfollow = 101;
        UpdateDiffBases update_diff_bases = 104;

        OnTypeFormatting on_type_formatting = 105;
        OnTypeFormattingResponse on_type_formatting_response = 106;

        UpdateWorktreeSettings update_worktree_settings = 107;

        InlayHints inlay_hints = 108;
        InlayHintsResponse inlay_hints_response = 109;
        ResolveInlayHint resolve_inlay_hint = 110;
        ResolveInlayHintResponse resolve_inlay_hint_response = 111;
        RefreshInlayHints refresh_inlay_hints = 112;

        CreateChannel create_channel = 113;
        CreateChannelResponse create_channel_response = 114;
        InviteChannelMember invite_channel_member = 115;
        RemoveChannelMember remove_channel_member = 116;
        RespondToChannelInvite respond_to_channel_invite = 117;
        UpdateChannels update_channels = 118;
        JoinChannel join_channel = 119;
        DeleteChannel delete_channel = 120;
        GetChannelMembers get_channel_members = 121;
        GetChannelMembersResponse get_channel_members_response = 122;
        SetChannelMemberRole set_channel_member_role = 123;
        RenameChannel rename_channel = 124;
        RenameChannelResponse rename_channel_response = 125;
        SubscribeToChannels subscribe_to_channels = 207;

        JoinChannelBuffer join_channel_buffer = 126;
        JoinChannelBufferResponse join_channel_buffer_response = 127;
        UpdateChannelBuffer update_channel_buffer = 128;
        LeaveChannelBuffer leave_channel_buffer = 129;
        UpdateChannelBufferCollaborators update_channel_buffer_collaborators = 130;
        RejoinChannelBuffers rejoin_channel_buffers = 131;
        RejoinChannelBuffersResponse rejoin_channel_buffers_response = 132;
        AckBufferOperation ack_buffer_operation = 133;

        JoinChannelChat join_channel_chat = 134;
        JoinChannelChatResponse join_channel_chat_response = 135;
        LeaveChannelChat leave_channel_chat = 136;
        SendChannelMessage send_channel_message = 137;
        SendChannelMessageResponse send_channel_message_response = 138;
        ChannelMessageSent channel_message_sent = 139;
        GetChannelMessages get_channel_messages = 140;
        GetChannelMessagesResponse get_channel_messages_response = 141;
        RemoveChannelMessage remove_channel_message = 142;
        AckChannelMessage ack_channel_message = 143;
        GetChannelMessagesById get_channel_messages_by_id = 144;

        MoveChannel move_channel = 147;
        ReorderChannel reorder_channel = 349;
        SetChannelVisibility set_channel_visibility = 148;

        AddNotification add_notification = 149;
        GetNotifications get_notifications = 150;
        GetNotificationsResponse get_notifications_response = 151;
        DeleteNotification delete_notification = 152;
        MarkNotificationRead mark_notification_read = 153;
        LspExtExpandMacro lsp_ext_expand_macro = 154;
        LspExtExpandMacroResponse lsp_ext_expand_macro_response = 155;
        SetRoomParticipantRole set_room_participant_role = 156;

        UpdateUserChannels update_user_channels = 157;

        GetImplementation get_implementation = 162;
        GetImplementationResponse get_implementation_response = 163;

        UpdateChannelMessage update_channel_message = 170;
        ChannelMessageUpdate channel_message_update = 171;

        BlameBuffer blame_buffer = 172;
        BlameBufferResponse blame_buffer_response = 173;

        UpdateNotification update_notification = 174;

        MultiLspQuery multi_lsp_query = 175;
        MultiLspQueryResponse multi_lsp_query_response = 176;
        RestartLanguageServers restart_language_servers = 208;

        RejoinRemoteProjects rejoin_remote_projects = 186;
        RejoinRemoteProjectsResponse rejoin_remote_projects_response = 187;

        OpenNewBuffer open_new_buffer = 196;

        GetSupermavenApiKey get_supermaven_api_key = 198;
        GetSupermavenApiKeyResponse get_supermaven_api_key_response = 199;

        TaskContextForLocation task_context_for_location = 203;
        TaskContext task_context = 204;

        LinkedEditingRange linked_editing_range = 209;
        LinkedEditingRangeResponse linked_editing_range_response = 210;

        AdvertiseContexts advertise_contexts = 211;
        OpenContext open_context = 212;
        OpenContextResponse open_context_response = 213;
        CreateContext create_context = 232;
        CreateContextResponse create_context_response = 233;
        UpdateContext update_context = 214;
        SynchronizeContexts synchronize_contexts = 215;
        SynchronizeContextsResponse synchronize_contexts_response = 216;

        GetSignatureHelp get_signature_help = 217;
        GetSignatureHelpResponse get_signature_help_response = 218;

        ListRemoteDirectory list_remote_directory = 219;
        ListRemoteDirectoryResponse list_remote_directory_response = 220;
        AddWorktree add_worktree = 222;
        AddWorktreeResponse add_worktree_response = 223;

        LspExtSwitchSourceHeader lsp_ext_switch_source_header = 241;
        LspExtSwitchSourceHeaderResponse lsp_ext_switch_source_header_response = 242;

        FindSearchCandidates find_search_candidates = 243;
        FindSearchCandidatesResponse find_search_candidates_response = 244;

        CloseBuffer close_buffer = 245;

        ShutdownRemoteServer shutdown_remote_server = 257;

        RemoveWorktree remove_worktree = 258;

        LanguageServerLog language_server_log = 260;

        Toast toast = 261;
        HideToast hide_toast = 262;

        OpenServerSettings open_server_settings = 263;

        GetPermalinkToLine get_permalink_to_line = 264;
        GetPermalinkToLineResponse get_permalink_to_line_response = 265;

        FlushBufferedMessages flush_buffered_messages = 267;

        LanguageServerPromptRequest language_server_prompt_request = 268;
        LanguageServerPromptResponse language_server_prompt_response = 269;

        GitBranchesResponse git_branches_response = 271;

        UpdateGitBranch update_git_branch = 272;

        ListToolchains list_toolchains = 273;
        ListToolchainsResponse list_toolchains_response = 274;
        ActivateToolchain activate_toolchain = 275;
        ActiveToolchain active_toolchain = 276;
        ActiveToolchainResponse active_toolchain_response = 277;

        GetPathMetadata get_path_metadata = 278;
        GetPathMetadataResponse get_path_metadata_response = 279;

        CancelLanguageServerWork cancel_language_server_work = 282;

        LspExtOpenDocs lsp_ext_open_docs = 283;
        LspExtOpenDocsResponse lsp_ext_open_docs_response = 284;

        SyncExtensions sync_extensions = 285;
        SyncExtensionsResponse sync_extensions_response = 286;
        InstallExtension install_extension = 287;

        OpenUnstagedDiff open_unstaged_diff = 288;
        OpenUnstagedDiffResponse open_unstaged_diff_response = 289;

        RegisterBufferWithLanguageServers register_buffer_with_language_servers = 290;

        Stage stage = 293;
        Unstage unstage = 294;
        Commit commit = 295;
        OpenCommitMessageBuffer open_commit_message_buffer = 296;

        OpenUncommittedDiff open_uncommitted_diff = 297;
        OpenUncommittedDiffResponse open_uncommitted_diff_response = 298;

        SetIndexText set_index_text = 299;

        GitShow git_show = 300;
        GitReset git_reset = 301;
        GitCommitDetails git_commit_details = 302;
        GitCheckoutFiles git_checkout_files = 303;

        Push push = 304;
        Fetch fetch = 305;
        GetRemotes get_remotes = 306;
        GetRemotesResponse get_remotes_response = 307;
        Pull pull = 308;

        ApplyCodeActionKind apply_code_action_kind = 309;
        ApplyCodeActionKindResponse apply_code_action_kind_response = 310;

        RemoteMessageResponse remote_message_response = 311;

        GitGetBranches git_get_branches = 312;
        GitCreateBranch git_create_branch = 313;
        GitChangeBranch git_change_branch = 314;

        CheckForPushedCommits check_for_pushed_commits = 315;
        CheckForPushedCommitsResponse check_for_pushed_commits_response = 316;

        AskPassRequest ask_pass_request = 317;
        AskPassResponse ask_pass_response = 318;

        GitDiff git_diff = 319;
        GitDiffResponse git_diff_response = 320;
        GitInit git_init = 321;

        CodeLens code_lens = 322;
        GetCodeLens get_code_lens = 323;
        GetCodeLensResponse get_code_lens_response = 324;
        RefreshCodeLens refresh_code_lens = 325;

        ToggleBreakpoint toggle_breakpoint = 326;
        BreakpointsForFile breakpoints_for_file = 327;

        UpdateRepository update_repository = 328;
        RemoveRepository remove_repository = 329;

        GetDocumentSymbols get_document_symbols = 330;
        GetDocumentSymbolsResponse get_document_symbols_response = 331;

        LoadCommitDiff load_commit_diff = 334;
        LoadCommitDiffResponse load_commit_diff_response = 335;

        StopLanguageServers stop_language_servers = 336;

        LspExtRunnables lsp_ext_runnables = 337;
        LspExtRunnablesResponse lsp_ext_runnables_response = 338;

        GetDebugAdapterBinary get_debug_adapter_binary = 339;
        DebugAdapterBinary debug_adapter_binary = 340;
        RunDebugLocators run_debug_locators = 341;
        DebugRequest debug_request = 342;

        LspExtGoToParentModule lsp_ext_go_to_parent_module = 343;
        LspExtGoToParentModuleResponse lsp_ext_go_to_parent_module_response = 344;
        LspExtCancelFlycheck lsp_ext_cancel_flycheck = 345;
        LspExtRunFlycheck lsp_ext_run_flycheck = 346;
        LspExtClearFlycheck lsp_ext_clear_flycheck = 347;

        LogToDebugConsole log_to_debug_console = 348;

        GetDocumentDiagnostics get_document_diagnostics = 350;
        GetDocumentDiagnosticsResponse get_document_diagnostics_response = 351;
        PullWorkspaceDiagnostics pull_workspace_diagnostics = 352;

        GetDocumentColor get_document_color = 353;
        GetDocumentColorResponse get_document_color_response = 354;
        GetColorPresentation get_color_presentation = 355;
        GetColorPresentationResponse get_color_presentation_response = 356;

        Stash stash = 357;
        StashPop stash_pop = 358;

        GetDefaultBranch get_default_branch = 359;
        GetDefaultBranchResponse get_default_branch_response = 360;

        GetCrashFiles get_crash_files = 361;
        GetCrashFilesResponse get_crash_files_response = 362;

        GitClone git_clone = 363;
        GitCloneResponse git_clone_response = 364;

<<<<<<< HEAD
        GitLog git_log = 365;
        GitLogResponse git_log_response = 366; // current max
=======
        LspQuery lsp_query = 365;
        LspQueryResponse lsp_query_response = 366; // current max
>>>>>>> d88fd00e
    }

    reserved 87 to 88;
    reserved 102 to 103;
    reserved 158 to 161;
    reserved 164;
    reserved 166 to 169;
    reserved 177 to 185;
    reserved 188;
    reserved 189 to 192;
    reserved 193 to 195;
    reserved 197;
    reserved 200 to 202;
    reserved 205 to 206;
    reserved 221;
    reserved 224 to 229;
    reserved 230 to 231;
    reserved 234 to 236;
    reserved 239 to 240;
    reserved 246;
    reserved 247 to 254;
    reserved 255 to 256;
    reserved 259;
    reserved 270;
    reserved 280 to 281;
    reserved 332 to 333;
}

message Hello {
    PeerId peer_id = 1;
}

message Ping {}

message Ack {}

message Error {
    string message = 1;
    ErrorCode code = 2;
    repeated string tags = 3;
}

enum ErrorCode {
    Internal = 0;
    NoSuchChannel = 1;
    Disconnected = 2;
    SignedOut = 3;
    UpgradeRequired = 4;
    Forbidden = 5;
    NeedsCla = 7;
    NotARootChannel = 8;
    BadPublicNesting = 9;
    CircularNesting = 10;
    WrongMoveTarget = 11;
    UnsharedItem = 12;
    NoSuchProject = 13;
    DevServerProjectPathDoesNotExist = 16;
    RemoteUpgradeRequired = 17;
    RateLimitExceeded = 18;
    CommitFailed = 19;
    reserved 6;
    reserved 14 to 15;
}

message EndStream {}

message Test {
    uint64 id = 1;
}

message FlushBufferedMessages {}

message FlushBufferedMessagesResponse {}<|MERGE_RESOLUTION|>--- conflicted
+++ resolved
@@ -395,13 +395,11 @@
         GitClone git_clone = 363;
         GitCloneResponse git_clone_response = 364;
 
-<<<<<<< HEAD
-        GitLog git_log = 365;
-        GitLogResponse git_log_response = 366; // current max
-=======
         LspQuery lsp_query = 365;
-        LspQueryResponse lsp_query_response = 366; // current max
->>>>>>> d88fd00e
+        LspQueryResponse lsp_query_response = 366;
+
+        GitLog git_log = 367;
+        GitLogResponse git_log_response = 368; // current max
     }
 
     reserved 87 to 88;
