--- conflicted
+++ resolved
@@ -1292,16 +1292,9 @@
     }
 
     fn autoclose_pairs(&mut self, cx: &mut ViewContext<Self>) {
-<<<<<<< HEAD
-        let selections = self.selections::<usize>(cx);
-        let new_autoclose_pair_state = self.buffer.update(cx, |buffer, cx| {
-            let buffer_snapshot = buffer.snapshot(cx);
-            let autoclose_pair = buffer_snapshot.language().and_then(|language| {
-=======
         let selections = self.selections::<usize>(cx).collect::<Vec<_>>();
         let new_autoclose_pair = self.buffer.update(cx, |buffer, cx| {
             let autoclose_pair = buffer.language().and_then(|language| {
->>>>>>> 1ed1ec21
                 let first_selection_start = selections.first().unwrap().start;
                 let pair = language.brackets().iter().find(|pair| {
                     buffer_snapshot.contains_str_at(
@@ -1358,15 +1351,9 @@
     }
 
     fn skip_autoclose_end(&mut self, text: &str, cx: &mut ViewContext<Self>) -> bool {
-<<<<<<< HEAD
-        let old_selections = self.selections::<usize>(cx);
-        let autoclose_pair_state = if let Some(autoclose_pair_state) = self.autoclose_stack.last() {
-            autoclose_pair_state
-=======
         let old_selections = self.selections::<usize>(cx).collect::<Vec<_>>();
         let autoclose_pair = if let Some(autoclose_pair) = self.autoclose_stack.last() {
             autoclose_pair
->>>>>>> 1ed1ec21
         } else {
             return false;
         };
@@ -1379,11 +1366,7 @@
         let buffer = self.buffer.read(cx).snapshot(cx);
         if old_selections
             .iter()
-<<<<<<< HEAD
-            .zip(autoclose_pair_state.ranges.ranges::<usize>(&buffer))
-=======
-            .zip(autoclose_pair.ranges.iter().map(|r| r.to_offset(buffer)))
->>>>>>> 1ed1ec21
+            .zip(autoclose_pair.ranges.iter().map(|r| r.to_offset(&buffer)))
             .all(|(selection, autoclose_range)| {
                 let autoclose_range_end = autoclose_range.end.to_offset(&buffer);
                 selection.is_empty() && selection.start == autoclose_range_end
@@ -3187,11 +3170,7 @@
                 if selections.len() == autoclose_pair.ranges.len() {
                     selections
                         .iter()
-<<<<<<< HEAD
-                        .zip(autoclose_pair_state.ranges.ranges::<Point>(&buffer))
-=======
                         .zip(autoclose_pair.ranges.iter().map(|r| r.to_point(buffer)))
->>>>>>> 1ed1ec21
                         .all(|(selection, autoclose_range)| {
                             let head = selection.head().to_point(&buffer);
                             autoclose_range.start <= head && autoclose_range.end >= head
