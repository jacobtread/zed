--- conflicted
+++ resolved
@@ -643,12 +643,7 @@
 
                 FileIcons::get_folder_icon(false, name, cx)?
             } else {
-<<<<<<< HEAD
-                FileIcons::get_icon(&path, cx)?
-=======
-                let path = path::Path::new(&candidate.path.string);
                 FileIcons::get_icon(path, cx)?
->>>>>>> d88fd00e
             };
             Some(Icon::from_path(icon).color(Color::Muted))
         });
