use acp_thread::{
    AcpThread, AcpThreadEvent, AgentThreadEntry, AssistantMessage, AssistantMessageChunk,
    LoadError, MentionUri, ThreadStatus, ToolCall, ToolCallContent, ToolCallStatus, UserMessageId,
};
use acp_thread::{AgentConnection, Plan};
use action_log::ActionLog;
use agent::{TextThreadStore, ThreadStore};
use agent_client_protocol::{self as acp};
use agent_servers::AgentServer;
use agent_settings::{AgentProfileId, AgentSettings, CompletionMode, NotifyWhenAgentWaiting};
use anyhow::bail;
use audio::{Audio, Sound};
use buffer_diff::BufferDiff;
use client::zed_urls;
use collections::{HashMap, HashSet};
use editor::scroll::Autoscroll;
use editor::{Editor, EditorMode, MultiBuffer, PathKey, SelectionEffects};
use file_icons::FileIcons;
use fs::Fs;
use gpui::{
    Action, Animation, AnimationExt, App, BorderStyle, ClickEvent, ClipboardItem, EdgesRefinement,
    Empty, Entity, FocusHandle, Focusable, Hsla, Length, ListOffset, ListState, MouseButton,
    PlatformDisplay, SharedString, Stateful, StyleRefinement, Subscription, Task, TextStyle,
    TextStyleRefinement, Transformation, UnderlineStyle, WeakEntity, Window, WindowHandle, div,
    linear_color_stop, linear_gradient, list, percentage, point, prelude::*, pulsating_between,
};
use language::Buffer;
use markdown::{HeadingLevelStyles, Markdown, MarkdownElement, MarkdownStyle};
use project::Project;
use prompt_store::PromptId;
use rope::Point;
use settings::{Settings as _, SettingsStore};
use std::sync::Arc;
use std::{collections::BTreeMap, process::ExitStatus, rc::Rc, time::Duration};
use text::Anchor;
use theme::ThemeSettings;
use ui::{
    Callout, Disclosure, Divider, DividerColor, ElevationIndex, KeyBinding, PopoverMenuHandle,
    Scrollbar, ScrollbarState, Tooltip, prelude::*,
};
use util::{ResultExt, size::format_file_size, time::duration_alt_display};
use workspace::{CollaboratorId, Workspace};
use zed_actions::agent::{Chat, ToggleModelSelector};
use zed_actions::assistant::OpenRulesLibrary;

use super::entry_view_state::EntryViewState;
use crate::acp::AcpModelSelectorPopover;
use crate::acp::entry_view_state::{EntryViewEvent, ViewEvent};
use crate::acp::message_editor::{MessageEditor, MessageEditorEvent};
use crate::agent_diff::AgentDiff;
use crate::profile_selector::{ProfileProvider, ProfileSelector};
use crate::ui::{AgentNotification, AgentNotificationEvent, BurnModeTooltip};
use crate::{
    AgentDiffPane, AgentPanel, ContinueThread, ContinueWithBurnMode, ExpandMessageEditor, Follow,
    KeepAll, OpenAgentDiff, RejectAll, ToggleBurnMode, ToggleProfileSelector,
};

const RESPONSE_PADDING_X: Pixels = px(19.);
pub const MIN_EDITOR_LINES: usize = 4;
pub const MAX_EDITOR_LINES: usize = 8;

enum ThreadError {
    PaymentRequired,
    ModelRequestLimitReached(cloud_llm_client::Plan),
    ToolUseLimitReached,
    Other(SharedString),
}

impl ThreadError {
    fn from_err(error: anyhow::Error) -> Self {
        if error.is::<language_model::PaymentRequiredError>() {
            Self::PaymentRequired
        } else if error.is::<language_model::ToolUseLimitReachedError>() {
            Self::ToolUseLimitReached
        } else if let Some(error) =
            error.downcast_ref::<language_model::ModelRequestLimitReachedError>()
        {
            Self::ModelRequestLimitReached(error.plan)
        } else {
            Self::Other(error.to_string().into())
        }
    }
}

impl ProfileProvider for Entity<agent2::Thread> {
    fn profile_id(&self, cx: &App) -> AgentProfileId {
        self.read(cx).profile().clone()
    }

    fn set_profile(&self, profile_id: AgentProfileId, cx: &mut App) {
        self.update(cx, |thread, _cx| {
            thread.set_profile(profile_id);
        });
    }

    fn profiles_supported(&self, cx: &App) -> bool {
        self.read(cx).model().supports_tools()
    }
}

pub struct AcpThreadView {
    agent: Rc<dyn AgentServer>,
    workspace: WeakEntity<Workspace>,
    project: Entity<Project>,
    thread_state: ThreadState,
    entry_view_state: Entity<EntryViewState>,
    message_editor: Entity<MessageEditor>,
    model_selector: Option<Entity<AcpModelSelectorPopover>>,
    profile_selector: Option<Entity<ProfileSelector>>,
    notifications: Vec<WindowHandle<AgentNotification>>,
    notification_subscriptions: HashMap<WindowHandle<AgentNotification>, Vec<Subscription>>,
    thread_error: Option<ThreadError>,
    list_state: ListState,
    scrollbar_state: ScrollbarState,
    auth_task: Option<Task<()>>,
    expanded_tool_calls: HashSet<acp::ToolCallId>,
    expanded_thinking_blocks: HashSet<(usize, usize)>,
    edits_expanded: bool,
    plan_expanded: bool,
    editor_expanded: bool,
    terminal_expanded: bool,
    editing_message: Option<usize>,
    _cancel_task: Option<Task<()>>,
    _subscriptions: [Subscription; 3],
}

enum ThreadState {
    Loading {
        _task: Task<()>,
    },
    Ready {
        thread: Entity<AcpThread>,
        _subscription: [Subscription; 2],
    },
    LoadError(LoadError),
    Unauthenticated {
        connection: Rc<dyn AgentConnection>,
    },
    ServerExited {
        status: ExitStatus,
    },
}

impl AcpThreadView {
    pub fn new(
        agent: Rc<dyn AgentServer>,
        workspace: WeakEntity<Workspace>,
        project: Entity<Project>,
        thread_store: Entity<ThreadStore>,
        text_thread_store: Entity<TextThreadStore>,
        window: &mut Window,
        cx: &mut Context<Self>,
    ) -> Self {
        let message_editor = cx.new(|cx| {
            MessageEditor::new(
                workspace.clone(),
                project.clone(),
                thread_store.clone(),
                text_thread_store.clone(),
                editor::EditorMode::AutoHeight {
                    min_lines: MIN_EDITOR_LINES,
                    max_lines: Some(MAX_EDITOR_LINES),
                },
                window,
                cx,
            )
        });

        let list_state = ListState::new(0, gpui::ListAlignment::Bottom, px(2048.0));

        let entry_view_state = cx.new(|_| {
            EntryViewState::new(
                workspace.clone(),
                project.clone(),
                thread_store.clone(),
                text_thread_store.clone(),
            )
        });

        let subscriptions = [
            cx.observe_global_in::<SettingsStore>(window, Self::settings_changed),
            cx.subscribe_in(&message_editor, window, Self::handle_message_editor_event),
            cx.subscribe_in(&entry_view_state, window, Self::handle_entry_view_event),
        ];

        Self {
            agent: agent.clone(),
            workspace: workspace.clone(),
            project: project.clone(),
            entry_view_state,
            thread_state: Self::initial_state(agent, workspace, project, window, cx),
            message_editor,
            model_selector: None,
            profile_selector: None,
            notifications: Vec::new(),
            notification_subscriptions: HashMap::default(),
            list_state: list_state.clone(),
            scrollbar_state: ScrollbarState::new(list_state).parent_entity(&cx.entity()),
            thread_error: None,
            auth_task: None,
            expanded_tool_calls: HashSet::default(),
            expanded_thinking_blocks: HashSet::default(),
            editing_message: None,
            edits_expanded: false,
            plan_expanded: false,
            editor_expanded: false,
            terminal_expanded: true,
            _subscriptions: subscriptions,
            _cancel_task: None,
        }
    }

    fn initial_state(
        agent: Rc<dyn AgentServer>,
        workspace: WeakEntity<Workspace>,
        project: Entity<Project>,
        window: &mut Window,
        cx: &mut Context<Self>,
    ) -> ThreadState {
        let root_dir = project
            .read(cx)
            .visible_worktrees(cx)
            .next()
            .map(|worktree| worktree.read(cx).abs_path())
            .unwrap_or_else(|| paths::home_dir().as_path().into());

        let connect_task = agent.connect(&root_dir, &project, cx);
        let load_task = cx.spawn_in(window, async move |this, cx| {
            let connection = match connect_task.await {
                Ok(connection) => connection,
                Err(err) => {
                    this.update(cx, |this, cx| {
                        this.handle_load_error(err, cx);
                        cx.notify();
                    })
                    .log_err();
                    return;
                }
            };

            // this.update_in(cx, |_this, _window, cx| {
            //     let status = connection.exit_status(cx);
            //     cx.spawn(async move |this, cx| {
            //         let status = status.await.ok();
            //         this.update(cx, |this, cx| {
            //             this.thread_state = ThreadState::ServerExited { status };
            //             cx.notify();
            //         })
            //         .ok();
            //     })
            //     .detach();
            // })
            // .ok();

            let Some(result) = cx
                .update(|_, cx| {
                    connection
                        .clone()
                        .new_thread(project.clone(), &root_dir, cx)
                })
                .log_err()
            else {
                return;
            };

            let result = match result.await {
                Err(e) => {
                    let mut cx = cx.clone();
                    if e.is::<acp_thread::AuthRequired>() {
                        this.update(&mut cx, |this, cx| {
                            this.thread_state = ThreadState::Unauthenticated { connection };
                            cx.notify();
                        })
                        .ok();
                        return;
                    } else {
                        Err(e)
                    }
                }
                Ok(thread) => Ok(thread),
            };

            this.update_in(cx, |this, window, cx| {
                match result {
                    Ok(thread) => {
                        let thread_subscription =
                            cx.subscribe_in(&thread, window, Self::handle_thread_event);

                        let action_log = thread.read(cx).action_log().clone();
                        let action_log_subscription =
                            cx.observe(&action_log, |_, _, cx| cx.notify());

                        this.list_state
                            .splice(0..0, thread.read(cx).entries().len());

                        AgentDiff::set_active_thread(&workspace, thread.clone(), window, cx);

                        this.model_selector =
                            thread
                                .read(cx)
                                .connection()
                                .model_selector()
                                .map(|selector| {
                                    cx.new(|cx| {
                                        AcpModelSelectorPopover::new(
                                            thread.read(cx).session_id().clone(),
                                            selector,
                                            PopoverMenuHandle::default(),
                                            this.focus_handle(cx),
                                            window,
                                            cx,
                                        )
                                    })
                                });

                        this.thread_state = ThreadState::Ready {
                            thread,
                            _subscription: [thread_subscription, action_log_subscription],
                        };

                        this.profile_selector = this.as_native_thread(cx).map(|thread| {
                            cx.new(|cx| {
                                ProfileSelector::new(
                                    <dyn Fs>::global(cx),
                                    Arc::new(thread.clone()),
                                    this.focus_handle(cx),
                                    cx,
                                )
                            })
                        });

                        cx.notify();
                    }
                    Err(err) => {
                        this.handle_load_error(err, cx);
                    }
                };
            })
            .log_err();
        });

        ThreadState::Loading { _task: load_task }
    }

    fn handle_load_error(&mut self, err: anyhow::Error, cx: &mut Context<Self>) {
        if let Some(load_err) = err.downcast_ref::<LoadError>() {
            self.thread_state = ThreadState::LoadError(load_err.clone());
        } else {
            self.thread_state = ThreadState::LoadError(LoadError::Other(err.to_string().into()))
        }
        cx.notify();
    }

    pub fn thread(&self) -> Option<&Entity<AcpThread>> {
        match &self.thread_state {
            ThreadState::Ready { thread, .. } => Some(thread),
            ThreadState::Unauthenticated { .. }
            | ThreadState::Loading { .. }
            | ThreadState::LoadError(..)
            | ThreadState::ServerExited { .. } => None,
        }
    }

    pub fn title(&self, cx: &App) -> SharedString {
        match &self.thread_state {
            ThreadState::Ready { thread, .. } => thread.read(cx).title(),
            ThreadState::Loading { .. } => "Loading…".into(),
            ThreadState::LoadError(_) => "Failed to load".into(),
            ThreadState::Unauthenticated { .. } => "Not authenticated".into(),
            ThreadState::ServerExited { .. } => "Server exited unexpectedly".into(),
        }
    }

    pub fn cancel_generation(&mut self, cx: &mut Context<Self>) {
        self.thread_error.take();

        if let Some(thread) = self.thread() {
            self._cancel_task = Some(thread.update(cx, |thread, cx| thread.cancel(cx)));
        }
    }

    pub fn expand_message_editor(
        &mut self,
        _: &ExpandMessageEditor,
        _window: &mut Window,
        cx: &mut Context<Self>,
    ) {
        self.set_editor_is_expanded(!self.editor_expanded, cx);
        cx.notify();
    }

    fn set_editor_is_expanded(&mut self, is_expanded: bool, cx: &mut Context<Self>) {
        self.editor_expanded = is_expanded;
        self.message_editor.update(cx, |editor, cx| {
            if is_expanded {
                editor.set_mode(
                    EditorMode::Full {
                        scale_ui_elements_with_buffer_font_size: false,
                        show_active_line_background: false,
                        sized_by_content: false,
                    },
                    cx,
                )
            } else {
                editor.set_mode(
                    EditorMode::AutoHeight {
                        min_lines: MIN_EDITOR_LINES,
                        max_lines: Some(MAX_EDITOR_LINES),
                    },
                    cx,
                )
            }
        });
        cx.notify();
    }

    pub fn handle_message_editor_event(
        &mut self,
        _: &Entity<MessageEditor>,
        event: &MessageEditorEvent,
        window: &mut Window,
        cx: &mut Context<Self>,
    ) {
        match event {
            MessageEditorEvent::Send => self.send(window, cx),
            MessageEditorEvent::Cancel => self.cancel_generation(cx),
            MessageEditorEvent::Focus => {}
        }
    }

    pub fn handle_entry_view_event(
        &mut self,
        _: &Entity<EntryViewState>,
        event: &EntryViewEvent,
        window: &mut Window,
        cx: &mut Context<Self>,
    ) {
        match &event.view_event {
            ViewEvent::MessageEditorEvent(_editor, MessageEditorEvent::Focus) => {
                self.editing_message = Some(event.entry_index);
                cx.notify();
            }
            ViewEvent::MessageEditorEvent(editor, MessageEditorEvent::Send) => {
                self.regenerate(event.entry_index, editor, window, cx);
            }
            ViewEvent::MessageEditorEvent(_editor, MessageEditorEvent::Cancel) => {
                self.cancel_editing(&Default::default(), window, cx);
            }
        }
    }

    fn resume_chat(&mut self, cx: &mut Context<Self>) {
        self.thread_error.take();
        let Some(thread) = self.thread() else {
            return;
        };

        let task = thread.update(cx, |thread, cx| thread.resume(cx));
        cx.spawn(async move |this, cx| {
            let result = task.await;

            this.update(cx, |this, cx| {
                if let Err(err) = result {
                    this.handle_thread_error(err, cx);
                }
            })
        })
        .detach();
    }

    fn send(&mut self, window: &mut Window, cx: &mut Context<Self>) {
        let contents = self
            .message_editor
            .update(cx, |message_editor, cx| message_editor.contents(window, cx));
        self.send_impl(contents, window, cx)
    }

    fn send_impl(
        &mut self,
        contents: Task<anyhow::Result<Vec<acp::ContentBlock>>>,
        window: &mut Window,
        cx: &mut Context<Self>,
    ) {
        self.thread_error.take();
        self.editing_message.take();

        let Some(thread) = self.thread().cloned() else {
            return;
        };
        let task = cx.spawn_in(window, async move |this, cx| {
            let contents = contents.await?;

            if contents.is_empty() {
                return Ok(());
            }

            this.update_in(cx, |this, window, cx| {
                this.set_editor_is_expanded(false, cx);
                this.scroll_to_bottom(cx);
                this.message_editor.update(cx, |message_editor, cx| {
                    message_editor.clear(window, cx);
                });
            })?;
            let send = thread.update(cx, |thread, cx| thread.send(contents, cx))?;
            send.await
        });

        cx.spawn(async move |this, cx| {
            if let Err(err) = task.await {
                this.update(cx, |this, cx| {
                    this.handle_thread_error(err, cx);
                })
                .ok();
            }
        })
        .detach();
    }

    fn cancel_editing(&mut self, _: &ClickEvent, window: &mut Window, cx: &mut Context<Self>) {
        let Some(thread) = self.thread().cloned() else {
            return;
        };

        if let Some(index) = self.editing_message.take() {
            if let Some(editor) = self
                .entry_view_state
                .read(cx)
                .entry(index)
                .and_then(|e| e.message_editor())
                .cloned()
            {
                editor.update(cx, |editor, cx| {
                    if let Some(user_message) = thread
                        .read(cx)
                        .entries()
                        .get(index)
                        .and_then(|e| e.user_message())
                    {
                        editor.set_message(user_message.chunks.clone(), window, cx);
                    }
                })
            }
        };
        self.focus_handle(cx).focus(window);
        cx.notify();
    }

    fn regenerate(
        &mut self,
        entry_ix: usize,
        message_editor: &Entity<MessageEditor>,
        window: &mut Window,
        cx: &mut Context<Self>,
    ) {
        let Some(thread) = self.thread().cloned() else {
            return;
        };

        let Some(rewind) = thread.update(cx, |thread, cx| {
            let user_message_id = thread.entries().get(entry_ix)?.user_message()?.id.clone()?;
            Some(thread.rewind(user_message_id, cx))
        }) else {
            return;
        };

        let contents =
            message_editor.update(cx, |message_editor, cx| message_editor.contents(window, cx));

        let task = cx.foreground_executor().spawn(async move {
            rewind.await?;
            contents.await
        });
        self.send_impl(task, window, cx);
    }

    fn open_agent_diff(&mut self, _: &OpenAgentDiff, window: &mut Window, cx: &mut Context<Self>) {
        if let Some(thread) = self.thread() {
            AgentDiffPane::deploy(thread.clone(), self.workspace.clone(), window, cx).log_err();
        }
    }

    fn open_edited_buffer(
        &mut self,
        buffer: &Entity<Buffer>,
        window: &mut Window,
        cx: &mut Context<Self>,
    ) {
        let Some(thread) = self.thread() else {
            return;
        };

        let Some(diff) =
            AgentDiffPane::deploy(thread.clone(), self.workspace.clone(), window, cx).log_err()
        else {
            return;
        };

        diff.update(cx, |diff, cx| {
            diff.move_to_path(PathKey::for_buffer(&buffer, cx), window, cx)
        })
    }

    fn handle_thread_error(&mut self, error: anyhow::Error, cx: &mut Context<Self>) {
        self.thread_error = Some(ThreadError::from_err(error));
        cx.notify();
    }

<<<<<<< HEAD
        let message = message?;

        let mut text = String::new();
        let mut mentions = Vec::new();

        for chunk in message {
            match chunk {
                acp::ContentBlock::Text(text_content) => {
                    text.push_str(&text_content.text);
                }
                acp::ContentBlock::ResourceLink(resource_link) => {
                    let path = Path::new(&resource_link.uri);
                    let start = text.len();
                    let content = MentionPath::new(&path).to_string();
                    text.push_str(&content);
                    let end = text.len();
                    if let Some(project_path) =
                        project.read(cx).project_path_for_absolute_path(&path, cx)
                    {
                        let filename: SharedString = path
                            .file_name()
                            .unwrap_or_default()
                            .to_string_lossy()
                            .to_string()
                            .into();
                        mentions.push((start..end, project_path, filename));
                    }
                }
                acp::ContentBlock::Image(_)
                | acp::ContentBlock::Audio(_)
                | acp::ContentBlock::Resource(_) => {}
            }
        }

        let snapshot = message_editor.update(cx, |editor, cx| {
            editor.set_text(text, window, cx);
            editor.buffer().read(cx).snapshot(cx)
        });

        for (range, project_path, filename) in mentions {
            let crease_icon_path = if project_path.path.is_dir() {
                FileIcons::get_folder_icon(false, &filename, cx)
                    .unwrap_or_else(|| IconName::Folder.path().into())
            } else {
                FileIcons::get_icon(Path::new(project_path.path.as_ref()), cx)
                    .unwrap_or_else(|| IconName::File.path().into())
            };

            let anchor = snapshot.anchor_before(range.start);
            let crease_id = crate::context_picker::insert_crease_for_mention(
                anchor.excerpt_id,
                anchor.text_anchor,
                range.end - range.start,
                filename,
                crease_icon_path,
                message_editor.clone(),
                window,
                cx,
            );
            if let Some(crease_id) = crease_id {
                mention_set.lock().insert(crease_id, project_path);
            }
        }

        let snapshot = snapshot.as_singleton().unwrap().2.clone();
        Some(snapshot.text)
=======
    fn clear_thread_error(&mut self, cx: &mut Context<Self>) {
        self.thread_error = None;
        cx.notify();
>>>>>>> f17f63ec
    }

    fn handle_thread_event(
        &mut self,
        thread: &Entity<AcpThread>,
        event: &AcpThreadEvent,
        window: &mut Window,
        cx: &mut Context<Self>,
    ) {
        match event {
            AcpThreadEvent::NewEntry => {
                let len = thread.read(cx).entries().len();
                let index = len - 1;
                self.entry_view_state.update(cx, |view_state, cx| {
                    view_state.sync_entry(index, &thread, window, cx)
                });
                self.list_state.splice(index..index, 1);
            }
            AcpThreadEvent::EntryUpdated(index) => {
                self.entry_view_state.update(cx, |view_state, cx| {
                    view_state.sync_entry(*index, &thread, window, cx)
                });
                self.list_state.splice(*index..index + 1, 1);
            }
            AcpThreadEvent::EntriesRemoved(range) => {
                self.entry_view_state
                    .update(cx, |view_state, _cx| view_state.remove(range.clone()));
                self.list_state.splice(range.clone(), 0);
            }
            AcpThreadEvent::ToolAuthorizationRequired => {
                self.notify_with_sound("Waiting for tool confirmation", IconName::Info, window, cx);
            }
            AcpThreadEvent::Stopped => {
                let used_tools = thread.read(cx).used_tools_since_last_user_message();
                self.notify_with_sound(
                    if used_tools {
                        "Finished running tools"
                    } else {
                        "New message"
                    },
                    IconName::ZedAssistant,
                    window,
                    cx,
                );
            }
            AcpThreadEvent::Error => {
                self.notify_with_sound(
                    "Agent stopped due to an error",
                    IconName::Warning,
                    window,
                    cx,
                );
            }
            AcpThreadEvent::ServerExited(status) => {
                self.thread_state = ThreadState::ServerExited { status: *status };
            }
        }
        cx.notify();
    }

    fn authenticate(
        &mut self,
        method: acp::AuthMethodId,
        window: &mut Window,
        cx: &mut Context<Self>,
    ) {
        let ThreadState::Unauthenticated { ref connection } = self.thread_state else {
            return;
        };

        self.thread_error.take();
        let authenticate = connection.authenticate(method, cx);
        self.auth_task = Some(cx.spawn_in(window, {
            let project = self.project.clone();
            let agent = self.agent.clone();
            async move |this, cx| {
                let result = authenticate.await;

                this.update_in(cx, |this, window, cx| {
                    if let Err(err) = result {
                        this.handle_thread_error(err, cx);
                    } else {
                        this.thread_state = Self::initial_state(
                            agent,
                            this.workspace.clone(),
                            project.clone(),
                            window,
                            cx,
                        )
                    }
                    this.auth_task.take()
                })
                .ok();
            }
        }));
    }

    fn authorize_tool_call(
        &mut self,
        tool_call_id: acp::ToolCallId,
        option_id: acp::PermissionOptionId,
        option_kind: acp::PermissionOptionKind,
        cx: &mut Context<Self>,
    ) {
        let Some(thread) = self.thread() else {
            return;
        };
        thread.update(cx, |thread, cx| {
            thread.authorize_tool_call(tool_call_id, option_id, option_kind, cx);
        });
        cx.notify();
    }

    fn rewind(&mut self, message_id: &UserMessageId, cx: &mut Context<Self>) {
        let Some(thread) = self.thread() else {
            return;
        };
        thread
            .update(cx, |thread, cx| thread.rewind(message_id.clone(), cx))
            .detach_and_log_err(cx);
        cx.notify();
    }

    fn render_entry(
        &self,
        entry_ix: usize,
        total_entries: usize,
        entry: &AgentThreadEntry,
        window: &mut Window,
        cx: &Context<Self>,
    ) -> AnyElement {
        let primary = match &entry {
            AgentThreadEntry::UserMessage(message) => div()
                .id(("user_message", entry_ix))
                .py_4()
                .px_2()
                .children(message.id.clone().and_then(|message_id| {
                    message.checkpoint.as_ref()?.show.then(|| {
                        Button::new("restore-checkpoint", "Restore Checkpoint")
                            .icon(IconName::Undo)
                            .icon_size(IconSize::XSmall)
                            .icon_position(IconPosition::Start)
                            .label_size(LabelSize::XSmall)
                            .on_click(cx.listener(move |this, _, _window, cx| {
                                this.rewind(&message_id, cx);
                            }))
                    })
                }))
                .child(
                    v_flex()
                        .p_3()
                        .gap_1p5()
                        .rounded_lg()
                        .shadow_md()
                        .bg(cx.theme().colors().editor_background)
                        .border_1()
                        .border_color(cx.theme().colors().border)
                        .text_xs()
                        .children(
                            self.entry_view_state
                                .read(cx)
                                .entry(entry_ix)
                                .and_then(|entry| entry.message_editor())
                                .map(|editor| {
                                    self.render_sent_message_editor(entry_ix, editor, cx)
                                        .into_any_element()
                                }),
                        ),
                )
                .into_any(),
            AgentThreadEntry::AssistantMessage(AssistantMessage { chunks }) => {
                let style = default_markdown_style(false, window, cx);
                let message_body = v_flex()
                    .w_full()
                    .gap_2p5()
                    .children(chunks.iter().enumerate().filter_map(
                        |(chunk_ix, chunk)| match chunk {
                            AssistantMessageChunk::Message { block } => {
                                block.markdown().map(|md| {
                                    self.render_markdown(md.clone(), style.clone())
                                        .into_any_element()
                                })
                            }
                            AssistantMessageChunk::Thought { block } => {
                                block.markdown().map(|md| {
                                    self.render_thinking_block(
                                        entry_ix,
                                        chunk_ix,
                                        md.clone(),
                                        window,
                                        cx,
                                    )
                                    .into_any_element()
                                })
                            }
                        },
                    ))
                    .into_any();

                v_flex()
                    .px_5()
                    .py_1()
                    .when(entry_ix + 1 == total_entries, |this| this.pb_4())
                    .w_full()
                    .text_ui(cx)
                    .child(message_body)
                    .into_any()
            }
            AgentThreadEntry::ToolCall(tool_call) => {
                let has_terminals = tool_call.terminals().next().is_some();

                div().w_full().py_1p5().px_5().map(|this| {
                    if has_terminals {
                        this.children(tool_call.terminals().map(|terminal| {
                            self.render_terminal_tool_call(
                                entry_ix, terminal, tool_call, window, cx,
                            )
                        }))
                    } else {
                        this.child(self.render_tool_call(entry_ix, tool_call, window, cx))
                    }
                })
            }
            .into_any(),
        };

        let Some(thread) = self.thread() else {
            return primary;
        };

        let is_generating = matches!(thread.read(cx).status(), ThreadStatus::Generating);
        let primary = if entry_ix == total_entries - 1 && !is_generating {
            v_flex()
                .w_full()
                .child(primary)
                .child(self.render_thread_controls(cx))
                .into_any_element()
        } else {
            primary
        };

        if let Some(editing_index) = self.editing_message.as_ref()
            && *editing_index < entry_ix
        {
            let backdrop = div()
                .id(("backdrop", entry_ix))
                .size_full()
                .absolute()
                .inset_0()
                .bg(cx.theme().colors().panel_background)
                .opacity(0.8)
                .block_mouse_except_scroll()
                .on_click(cx.listener(Self::cancel_editing));

            div()
                .relative()
                .child(primary)
                .child(backdrop)
                .into_any_element()
        } else {
            primary
        }
    }

    fn tool_card_header_bg(&self, cx: &Context<Self>) -> Hsla {
        cx.theme()
            .colors()
            .element_background
            .blend(cx.theme().colors().editor_foreground.opacity(0.025))
    }

    fn tool_card_border_color(&self, cx: &Context<Self>) -> Hsla {
        cx.theme().colors().border.opacity(0.6)
    }

    fn tool_name_font_size(&self) -> Rems {
        rems_from_px(13.)
    }

    fn render_thinking_block(
        &self,
        entry_ix: usize,
        chunk_ix: usize,
        chunk: Entity<Markdown>,
        window: &Window,
        cx: &Context<Self>,
    ) -> AnyElement {
        let header_id = SharedString::from(format!("thinking-block-header-{}", entry_ix));
        let card_header_id = SharedString::from("inner-card-header");
        let key = (entry_ix, chunk_ix);
        let is_open = self.expanded_thinking_blocks.contains(&key);

        v_flex()
            .child(
                h_flex()
                    .id(header_id)
                    .group(&card_header_id)
                    .relative()
                    .w_full()
                    .gap_1p5()
                    .opacity(0.8)
                    .hover(|style| style.opacity(1.))
                    .child(
                        h_flex()
                            .size_4()
                            .justify_center()
                            .child(
                                div()
                                    .group_hover(&card_header_id, |s| s.invisible().w_0())
                                    .child(
                                        Icon::new(IconName::ToolThink)
                                            .size(IconSize::Small)
                                            .color(Color::Muted),
                                    ),
                            )
                            .child(
                                h_flex()
                                    .absolute()
                                    .inset_0()
                                    .invisible()
                                    .justify_center()
                                    .group_hover(&card_header_id, |s| s.visible())
                                    .child(
                                        Disclosure::new(("expand", entry_ix), is_open)
                                            .opened_icon(IconName::ChevronUp)
                                            .closed_icon(IconName::ChevronRight)
                                            .on_click(cx.listener({
                                                move |this, _event, _window, cx| {
                                                    if is_open {
                                                        this.expanded_thinking_blocks.remove(&key);
                                                    } else {
                                                        this.expanded_thinking_blocks.insert(key);
                                                    }
                                                    cx.notify();
                                                }
                                            })),
                                    ),
                            ),
                    )
                    .child(
                        div()
                            .text_size(self.tool_name_font_size())
                            .child("Thinking"),
                    )
                    .on_click(cx.listener({
                        move |this, _event, _window, cx| {
                            if is_open {
                                this.expanded_thinking_blocks.remove(&key);
                            } else {
                                this.expanded_thinking_blocks.insert(key);
                            }
                            cx.notify();
                        }
                    })),
            )
            .when(is_open, |this| {
                this.child(
                    div()
                        .relative()
                        .mt_1p5()
                        .ml(px(7.))
                        .pl_4()
                        .border_l_1()
                        .border_color(self.tool_card_border_color(cx))
                        .text_ui_sm(cx)
                        .child(
                            self.render_markdown(chunk, default_markdown_style(false, window, cx)),
                        ),
                )
            })
            .into_any_element()
    }

    fn render_tool_call_icon(
        &self,
        group_name: SharedString,
        entry_ix: usize,
        is_collapsible: bool,
        is_open: bool,
        tool_call: &ToolCall,
        cx: &Context<Self>,
    ) -> Div {
        let tool_icon = Icon::new(match tool_call.kind {
            acp::ToolKind::Read => IconName::ToolRead,
            acp::ToolKind::Edit => IconName::ToolPencil,
            acp::ToolKind::Delete => IconName::ToolDeleteFile,
            acp::ToolKind::Move => IconName::ArrowRightLeft,
            acp::ToolKind::Search => IconName::ToolSearch,
            acp::ToolKind::Execute => IconName::ToolTerminal,
            acp::ToolKind::Think => IconName::ToolThink,
            acp::ToolKind::Fetch => IconName::ToolWeb,
            acp::ToolKind::Other => IconName::ToolHammer,
        })
        .size(IconSize::Small)
        .color(Color::Muted);

        let base_container = h_flex().size_4().justify_center();

        if is_collapsible {
            base_container
                .child(
                    div()
                        .group_hover(&group_name, |s| s.invisible().w_0())
                        .child(tool_icon),
                )
                .child(
                    h_flex()
                        .absolute()
                        .inset_0()
                        .invisible()
                        .justify_center()
                        .group_hover(&group_name, |s| s.visible())
                        .child(
                            Disclosure::new(("expand", entry_ix), is_open)
                                .opened_icon(IconName::ChevronUp)
                                .closed_icon(IconName::ChevronRight)
                                .on_click(cx.listener({
                                    let id = tool_call.id.clone();
                                    move |this: &mut Self, _, _, cx: &mut Context<Self>| {
                                        if is_open {
                                            this.expanded_tool_calls.remove(&id);
                                        } else {
                                            this.expanded_tool_calls.insert(id.clone());
                                        }
                                        cx.notify();
                                    }
                                })),
                        ),
                )
        } else {
            base_container.child(tool_icon)
        }
    }

    fn render_tool_call(
        &self,
        entry_ix: usize,
        tool_call: &ToolCall,
        window: &Window,
        cx: &Context<Self>,
    ) -> Div {
        let header_id = SharedString::from(format!("outer-tool-call-header-{}", entry_ix));
        let card_header_id = SharedString::from("inner-tool-call-header");

        let status_icon = match &tool_call.status {
            ToolCallStatus::Allowed {
                status: acp::ToolCallStatus::Pending,
            }
            | ToolCallStatus::WaitingForConfirmation { .. } => None,
            ToolCallStatus::Allowed {
                status: acp::ToolCallStatus::InProgress,
                ..
            } => Some(
                Icon::new(IconName::ArrowCircle)
                    .color(Color::Accent)
                    .size(IconSize::Small)
                    .with_animation(
                        "running",
                        Animation::new(Duration::from_secs(2)).repeat(),
                        |icon, delta| icon.transform(Transformation::rotate(percentage(delta))),
                    )
                    .into_any(),
            ),
            ToolCallStatus::Allowed {
                status: acp::ToolCallStatus::Completed,
                ..
            } => None,
            ToolCallStatus::Rejected
            | ToolCallStatus::Canceled
            | ToolCallStatus::Allowed {
                status: acp::ToolCallStatus::Failed,
                ..
            } => Some(
                Icon::new(IconName::Close)
                    .color(Color::Error)
                    .size(IconSize::Small)
                    .into_any_element(),
            ),
        };

        let needs_confirmation = matches!(
            tool_call.status,
            ToolCallStatus::WaitingForConfirmation { .. }
        );
        let is_edit = matches!(tool_call.kind, acp::ToolKind::Edit);
        let has_diff = tool_call
            .content
            .iter()
            .any(|content| matches!(content, ToolCallContent::Diff { .. }));
        let has_nonempty_diff = tool_call.content.iter().any(|content| match content {
            ToolCallContent::Diff(diff) => diff.read(cx).has_revealed_range(cx),
            _ => false,
        });
        let use_card_layout = needs_confirmation || is_edit || has_diff;

        let is_collapsible = !tool_call.content.is_empty() && !use_card_layout;

        let is_open = tool_call.content.is_empty()
            || needs_confirmation
            || has_nonempty_diff
            || self.expanded_tool_calls.contains(&tool_call.id);

        let gradient_overlay = |color: Hsla| {
            div()
                .absolute()
                .top_0()
                .right_0()
                .w_12()
                .h_full()
                .bg(linear_gradient(
                    90.,
                    linear_color_stop(color, 1.),
                    linear_color_stop(color.opacity(0.2), 0.),
                ))
        };
        let gradient_color = if use_card_layout {
            self.tool_card_header_bg(cx)
        } else {
            cx.theme().colors().panel_background
        };

        let tool_output_display = match &tool_call.status {
            ToolCallStatus::WaitingForConfirmation { options, .. } => v_flex()
                .w_full()
                .children(tool_call.content.iter().map(|content| {
                    div()
                        .child(
                            self.render_tool_call_content(entry_ix, content, tool_call, window, cx),
                        )
                        .into_any_element()
                }))
                .child(self.render_permission_buttons(
                    options,
                    entry_ix,
                    tool_call.id.clone(),
                    tool_call.content.is_empty(),
                    cx,
                )),
            ToolCallStatus::Allowed { .. } | ToolCallStatus::Canceled => v_flex()
                .w_full()
                .children(tool_call.content.iter().map(|content| {
                    div()
                        .child(
                            self.render_tool_call_content(entry_ix, content, tool_call, window, cx),
                        )
                        .into_any_element()
                })),
            ToolCallStatus::Rejected => v_flex().size_0(),
        };

        v_flex()
            .when(use_card_layout, |this| {
                this.rounded_lg()
                    .border_1()
                    .border_color(self.tool_card_border_color(cx))
                    .bg(cx.theme().colors().editor_background)
                    .overflow_hidden()
            })
            .child(
                h_flex()
                    .id(header_id)
                    .w_full()
                    .gap_1()
                    .justify_between()
                    .map(|this| {
                        if use_card_layout {
                            this.pl_2()
                                .pr_1()
                                .py_1()
                                .rounded_t_md()
                                .bg(self.tool_card_header_bg(cx))
                        } else {
                            this.opacity(0.8).hover(|style| style.opacity(1.))
                        }
                    })
                    .child(
                        h_flex()
                            .group(&card_header_id)
                            .relative()
                            .w_full()
                            .text_size(self.tool_name_font_size())
                            .child(self.render_tool_call_icon(
                                card_header_id,
                                entry_ix,
                                is_collapsible,
                                is_open,
                                tool_call,
                                cx,
                            ))
                            .child(if tool_call.locations.len() == 1 {
                                let name = tool_call.locations[0]
                                    .path
                                    .file_name()
                                    .unwrap_or_default()
                                    .display()
                                    .to_string();

                                h_flex()
                                    .id(("open-tool-call-location", entry_ix))
                                    .w_full()
                                    .max_w_full()
                                    .px_1p5()
                                    .rounded_sm()
                                    .overflow_x_scroll()
                                    .opacity(0.8)
                                    .hover(|label| {
                                        label.opacity(1.).bg(cx
                                            .theme()
                                            .colors()
                                            .element_hover
                                            .opacity(0.5))
                                    })
                                    .child(name)
                                    .tooltip(Tooltip::text("Jump to File"))
                                    .on_click(cx.listener(move |this, _, window, cx| {
                                        this.open_tool_call_location(entry_ix, 0, window, cx);
                                    }))
                                    .into_any_element()
                            } else {
                                h_flex()
                                    .id("non-card-label-container")
                                    .w_full()
                                    .relative()
                                    .ml_1p5()
                                    .overflow_hidden()
                                    .child(
                                        h_flex()
                                            .id("non-card-label")
                                            .pr_8()
                                            .w_full()
                                            .overflow_x_scroll()
                                            .child(self.render_markdown(
                                                tool_call.label.clone(),
                                                default_markdown_style(
                                                    needs_confirmation || is_edit || has_diff,
                                                    window,
                                                    cx,
                                                ),
                                            )),
                                    )
                                    .child(gradient_overlay(gradient_color))
                                    .on_click(cx.listener({
                                        let id = tool_call.id.clone();
                                        move |this: &mut Self, _, _, cx: &mut Context<Self>| {
                                            if is_open {
                                                this.expanded_tool_calls.remove(&id);
                                            } else {
                                                this.expanded_tool_calls.insert(id.clone());
                                            }
                                            cx.notify();
                                        }
                                    }))
                                    .into_any()
                            }),
                    )
                    .children(status_icon),
            )
            .when(is_open, |this| this.child(tool_output_display))
    }

    fn render_tool_call_content(
        &self,
        entry_ix: usize,
        content: &ToolCallContent,
        tool_call: &ToolCall,
        window: &Window,
        cx: &Context<Self>,
    ) -> AnyElement {
        match content {
            ToolCallContent::ContentBlock(content) => {
                if let Some(resource_link) = content.resource_link() {
                    self.render_resource_link(resource_link, cx)
                } else if let Some(markdown) = content.markdown() {
                    self.render_markdown_output(markdown.clone(), tool_call.id.clone(), window, cx)
                } else {
                    Empty.into_any_element()
                }
            }
            ToolCallContent::Diff(diff) => self.render_diff_editor(entry_ix, &diff, cx),
            ToolCallContent::Terminal(terminal) => {
                self.render_terminal_tool_call(entry_ix, terminal, tool_call, window, cx)
            }
        }
    }

    fn render_markdown_output(
        &self,
        markdown: Entity<Markdown>,
        tool_call_id: acp::ToolCallId,
        window: &Window,
        cx: &Context<Self>,
    ) -> AnyElement {
        let button_id = SharedString::from(format!("tool_output-{:?}", tool_call_id.clone()));

        v_flex()
            .mt_1p5()
            .ml(px(7.))
            .px_3p5()
            .gap_2()
            .border_l_1()
            .border_color(self.tool_card_border_color(cx))
            .text_sm()
            .text_color(cx.theme().colors().text_muted)
            .child(self.render_markdown(markdown, default_markdown_style(false, window, cx)))
            .child(
                Button::new(button_id, "Collapse Output")
                    .full_width()
                    .style(ButtonStyle::Outlined)
                    .label_size(LabelSize::Small)
                    .icon(IconName::ChevronUp)
                    .icon_color(Color::Muted)
                    .icon_position(IconPosition::Start)
                    .on_click(cx.listener({
                        let id = tool_call_id.clone();
                        move |this: &mut Self, _, _, cx: &mut Context<Self>| {
                            this.expanded_tool_calls.remove(&id);
                            cx.notify();
                        }
                    })),
            )
            .into_any_element()
    }

    fn render_resource_link(
        &self,
        resource_link: &acp::ResourceLink,
        cx: &Context<Self>,
    ) -> AnyElement {
        let uri: SharedString = resource_link.uri.clone().into();

        let label: SharedString = if let Some(path) = resource_link.uri.strip_prefix("file://") {
            path.to_string().into()
        } else {
            uri.clone()
        };

        let button_id = SharedString::from(format!("item-{}", uri.clone()));

        div()
            .ml(px(7.))
            .pl_2p5()
            .border_l_1()
            .border_color(self.tool_card_border_color(cx))
            .overflow_hidden()
            .child(
                Button::new(button_id, label)
                    .label_size(LabelSize::Small)
                    .color(Color::Muted)
                    .icon(IconName::ArrowUpRight)
                    .icon_size(IconSize::XSmall)
                    .icon_color(Color::Muted)
                    .truncate(true)
                    .on_click(cx.listener({
                        let workspace = self.workspace.clone();
                        move |_, _, window, cx: &mut Context<Self>| {
                            Self::open_link(uri.clone(), &workspace, window, cx);
                        }
                    })),
            )
            .into_any_element()
    }

    fn render_permission_buttons(
        &self,
        options: &[acp::PermissionOption],
        entry_ix: usize,
        tool_call_id: acp::ToolCallId,
        empty_content: bool,
        cx: &Context<Self>,
    ) -> Div {
        h_flex()
            .py_1()
            .pl_2()
            .pr_1()
            .gap_1()
            .justify_between()
            .flex_wrap()
            .when(!empty_content, |this| {
                this.border_t_1()
                    .border_color(self.tool_card_border_color(cx))
            })
            .child(
                div()
                    .min_w(rems_from_px(145.))
                    .child(LoadingLabel::new("Waiting for Confirmation").size(LabelSize::Small)),
            )
            .child(h_flex().gap_0p5().children(options.iter().map(|option| {
                let option_id = SharedString::from(option.id.0.clone());
                Button::new((option_id, entry_ix), option.name.clone())
                    .map(|this| match option.kind {
                        acp::PermissionOptionKind::AllowOnce => {
                            this.icon(IconName::Check).icon_color(Color::Success)
                        }
                        acp::PermissionOptionKind::AllowAlways => {
                            this.icon(IconName::CheckDouble).icon_color(Color::Success)
                        }
                        acp::PermissionOptionKind::RejectOnce => {
                            this.icon(IconName::Close).icon_color(Color::Error)
                        }
                        acp::PermissionOptionKind::RejectAlways => {
                            this.icon(IconName::Close).icon_color(Color::Error)
                        }
                    })
                    .icon_position(IconPosition::Start)
                    .icon_size(IconSize::XSmall)
                    .label_size(LabelSize::Small)
                    .on_click(cx.listener({
                        let tool_call_id = tool_call_id.clone();
                        let option_id = option.id.clone();
                        let option_kind = option.kind;
                        move |this, _, _, cx| {
                            this.authorize_tool_call(
                                tool_call_id.clone(),
                                option_id.clone(),
                                option_kind,
                                cx,
                            );
                        }
                    }))
            })))
    }

    fn render_diff_editor(
        &self,
        entry_ix: usize,
        diff: &Entity<acp_thread::Diff>,
        cx: &Context<Self>,
    ) -> AnyElement {
        v_flex()
            .h_full()
            .border_t_1()
            .border_color(self.tool_card_border_color(cx))
            .child(
                if let Some(entry) = self.entry_view_state.read(cx).entry(entry_ix)
                    && let Some(editor) = entry.editor_for_diff(&diff)
                {
                    editor.clone().into_any_element()
                } else {
                    Empty.into_any()
                },
            )
            .into_any()
    }

    fn render_terminal_tool_call(
        &self,
        entry_ix: usize,
        terminal: &Entity<acp_thread::Terminal>,
        tool_call: &ToolCall,
        window: &Window,
        cx: &Context<Self>,
    ) -> AnyElement {
        let terminal_data = terminal.read(cx);
        let working_dir = terminal_data.working_dir();
        let command = terminal_data.command();
        let started_at = terminal_data.started_at();

        let tool_failed = matches!(
            &tool_call.status,
            ToolCallStatus::Rejected
                | ToolCallStatus::Canceled
                | ToolCallStatus::Allowed {
                    status: acp::ToolCallStatus::Failed,
                    ..
                }
        );

        let output = terminal_data.output();
        let command_finished = output.is_some();
        let truncated_output = output.is_some_and(|output| output.was_content_truncated);
        let output_line_count = output.map(|output| output.content_line_count).unwrap_or(0);

        let command_failed = command_finished
            && output.is_some_and(|o| o.exit_status.is_none_or(|status| !status.success()));

        let time_elapsed = if let Some(output) = output {
            output.ended_at.duration_since(started_at)
        } else {
            started_at.elapsed()
        };

        let header_bg = cx
            .theme()
            .colors()
            .element_background
            .blend(cx.theme().colors().editor_foreground.opacity(0.025));
        let border_color = cx.theme().colors().border.opacity(0.6);

        let working_dir = working_dir
            .as_ref()
            .map(|path| format!("{}", path.display()))
            .unwrap_or_else(|| "current directory".to_string());

        let header = h_flex()
            .id(SharedString::from(format!(
                "terminal-tool-header-{}",
                terminal.entity_id()
            )))
            .flex_none()
            .gap_1()
            .justify_between()
            .rounded_t_md()
            .child(
                div()
                    .id(("command-target-path", terminal.entity_id()))
                    .w_full()
                    .max_w_full()
                    .overflow_x_scroll()
                    .child(
                        Label::new(working_dir)
                            .buffer_font(cx)
                            .size(LabelSize::XSmall)
                            .color(Color::Muted),
                    ),
            )
            .when(!command_finished, |header| {
                header
                    .gap_1p5()
                    .child(
                        Button::new(
                            SharedString::from(format!("stop-terminal-{}", terminal.entity_id())),
                            "Stop",
                        )
                        .icon(IconName::Stop)
                        .icon_position(IconPosition::Start)
                        .icon_size(IconSize::Small)
                        .icon_color(Color::Error)
                        .label_size(LabelSize::Small)
                        .tooltip(move |window, cx| {
                            Tooltip::with_meta(
                                "Stop This Command",
                                None,
                                "Also possible by placing your cursor inside the terminal and using regular terminal bindings.",
                                window,
                                cx,
                            )
                        })
                        .on_click({
                            let terminal = terminal.clone();
                            cx.listener(move |_this, _event, _window, cx| {
                                let inner_terminal = terminal.read(cx).inner().clone();
                                inner_terminal.update(cx, |inner_terminal, _cx| {
                                    inner_terminal.kill_active_task();
                                });
                            })
                        }),
                    )
                    .child(Divider::vertical())
                    .child(
                        Icon::new(IconName::ArrowCircle)
                            .size(IconSize::XSmall)
                            .color(Color::Info)
                            .with_animation(
                                "arrow-circle",
                                Animation::new(Duration::from_secs(2)).repeat(),
                                |icon, delta| {
                                    icon.transform(Transformation::rotate(percentage(delta)))
                                },
                            ),
                    )
            })
            .when(tool_failed || command_failed, |header| {
                header.child(
                    div()
                        .id(("terminal-tool-error-code-indicator", terminal.entity_id()))
                        .child(
                            Icon::new(IconName::Close)
                                .size(IconSize::Small)
                                .color(Color::Error),
                        )
                        .when_some(output.and_then(|o| o.exit_status), |this, status| {
                            this.tooltip(Tooltip::text(format!(
                                "Exited with code {}",
                                status.code().unwrap_or(-1),
                            )))
                        }),
                )
            })
            .when(truncated_output, |header| {
                let tooltip = if let Some(output) = output {
                    if output_line_count + 10 > terminal::MAX_SCROLL_HISTORY_LINES {
                        "Output exceeded terminal max lines and was \
                            truncated, the model received the first 16 KB."
                            .to_string()
                    } else {
                        format!(
                            "Output is {} long—to avoid unexpected token usage, \
                                only 16 KB was sent back to the model.",
                            format_file_size(output.original_content_len as u64, true),
                        )
                    }
                } else {
                    "Output was truncated".to_string()
                };

                header.child(
                    h_flex()
                        .id(("terminal-tool-truncated-label", terminal.entity_id()))
                        .gap_1()
                        .child(
                            Icon::new(IconName::Info)
                                .size(IconSize::XSmall)
                                .color(Color::Ignored),
                        )
                        .child(
                            Label::new("Truncated")
                                .color(Color::Muted)
                                .size(LabelSize::XSmall),
                        )
                        .tooltip(Tooltip::text(tooltip)),
                )
            })
            .when(time_elapsed > Duration::from_secs(10), |header| {
                header.child(
                    Label::new(format!("({})", duration_alt_display(time_elapsed)))
                        .buffer_font(cx)
                        .color(Color::Muted)
                        .size(LabelSize::XSmall),
                )
            })
            .child(
                Disclosure::new(
                    SharedString::from(format!(
                        "terminal-tool-disclosure-{}",
                        terminal.entity_id()
                    )),
                    self.terminal_expanded,
                )
                .opened_icon(IconName::ChevronUp)
                .closed_icon(IconName::ChevronDown)
                .on_click(cx.listener(move |this, _event, _window, _cx| {
                    this.terminal_expanded = !this.terminal_expanded;
                })),
            );

        let terminal_view = self
            .entry_view_state
            .read(cx)
            .entry(entry_ix)
            .and_then(|entry| entry.terminal(&terminal));
        let show_output = self.terminal_expanded && terminal_view.is_some();

        v_flex()
            .mb_2()
            .border_1()
            .when(tool_failed || command_failed, |card| card.border_dashed())
            .border_color(border_color)
            .rounded_lg()
            .overflow_hidden()
            .child(
                v_flex()
                    .py_1p5()
                    .pl_2()
                    .pr_1p5()
                    .gap_0p5()
                    .bg(header_bg)
                    .text_xs()
                    .child(header)
                    .child(
                        MarkdownElement::new(
                            command.clone(),
                            terminal_command_markdown_style(window, cx),
                        )
                        .code_block_renderer(
                            markdown::CodeBlockRenderer::Default {
                                copy_button: false,
                                copy_button_on_hover: true,
                                border: false,
                            },
                        ),
                    ),
            )
            .when(show_output, |this| {
                this.child(
                    div()
                        .pt_2()
                        .border_t_1()
                        .when(tool_failed || command_failed, |card| card.border_dashed())
                        .border_color(border_color)
                        .bg(cx.theme().colors().editor_background)
                        .rounded_b_md()
                        .text_ui_sm(cx)
                        .children(terminal_view.clone()),
                )
            })
            .into_any()
    }

    fn render_agent_logo(&self) -> AnyElement {
        Icon::new(self.agent.logo())
            .color(Color::Muted)
            .size(IconSize::XLarge)
            .into_any_element()
    }

    fn render_error_agent_logo(&self) -> AnyElement {
        let logo = Icon::new(self.agent.logo())
            .color(Color::Muted)
            .size(IconSize::XLarge)
            .into_any_element();

        h_flex()
            .relative()
            .justify_center()
            .child(div().opacity(0.3).child(logo))
            .child(
                h_flex().absolute().right_1().bottom_0().child(
                    Icon::new(IconName::XCircle)
                        .color(Color::Error)
                        .size(IconSize::Small),
                ),
            )
            .into_any_element()
    }

    fn render_empty_state(&self, cx: &App) -> AnyElement {
        let loading = matches!(&self.thread_state, ThreadState::Loading { .. });

        v_flex()
            .size_full()
            .items_center()
            .justify_center()
            .child(if loading {
                h_flex()
                    .justify_center()
                    .child(self.render_agent_logo())
                    .with_animation(
                        "pulsating_icon",
                        Animation::new(Duration::from_secs(2))
                            .repeat()
                            .with_easing(pulsating_between(0.4, 1.0)),
                        |icon, delta| icon.opacity(delta),
                    )
                    .into_any()
            } else {
                self.render_agent_logo().into_any_element()
            })
            .child(h_flex().mt_4().mb_1().justify_center().child(if loading {
                div()
                    .child(LoadingLabel::new("").size(LabelSize::Large))
                    .into_any_element()
            } else {
                Headline::new(self.agent.empty_state_headline())
                    .size(HeadlineSize::Medium)
                    .into_any_element()
            }))
            .child(
                div()
                    .max_w_1_2()
                    .text_sm()
                    .text_center()
                    .map(|this| {
                        if loading {
                            this.invisible()
                        } else {
                            this.text_color(cx.theme().colors().text_muted)
                        }
                    })
                    .child(self.agent.empty_state_message()),
            )
            .into_any()
    }

    fn render_pending_auth_state(&self) -> AnyElement {
        v_flex()
            .items_center()
            .justify_center()
            .child(self.render_error_agent_logo())
            .child(
                h_flex()
                    .mt_4()
                    .mb_1()
                    .justify_center()
                    .child(Headline::new("Not Authenticated").size(HeadlineSize::Medium)),
            )
            .into_any()
    }

    fn render_server_exited(&self, status: ExitStatus, _cx: &Context<Self>) -> AnyElement {
        v_flex()
            .items_center()
            .justify_center()
            .child(self.render_error_agent_logo())
            .child(
                v_flex()
                    .mt_4()
                    .mb_2()
                    .gap_0p5()
                    .text_center()
                    .items_center()
                    .child(Headline::new("Server exited unexpectedly").size(HeadlineSize::Medium))
                    .child(
                        Label::new(format!("Exit status: {}", status.code().unwrap_or(-127)))
                            .size(LabelSize::Small)
                            .color(Color::Muted),
                    ),
            )
            .into_any_element()
    }

    fn render_load_error(&self, e: &LoadError, cx: &Context<Self>) -> AnyElement {
        let mut container = v_flex()
            .items_center()
            .justify_center()
            .child(self.render_error_agent_logo())
            .child(
                v_flex()
                    .mt_4()
                    .mb_2()
                    .gap_0p5()
                    .text_center()
                    .items_center()
                    .child(Headline::new("Failed to launch").size(HeadlineSize::Medium))
                    .child(
                        Label::new(e.to_string())
                            .size(LabelSize::Small)
                            .color(Color::Muted),
                    ),
            );

        if let LoadError::Unsupported {
            upgrade_message,
            upgrade_command,
            ..
        } = &e
        {
            let upgrade_message = upgrade_message.clone();
            let upgrade_command = upgrade_command.clone();
            container = container.child(Button::new("upgrade", upgrade_message).on_click(
                cx.listener(move |this, _, window, cx| {
                    this.workspace
                        .update(cx, |workspace, cx| {
                            let project = workspace.project().read(cx);
                            let cwd = project.first_project_directory(cx);
                            let shell = project.terminal_settings(&cwd, cx).shell.clone();
                            let spawn_in_terminal = task::SpawnInTerminal {
                                id: task::TaskId("install".to_string()),
                                full_label: upgrade_command.clone(),
                                label: upgrade_command.clone(),
                                command: Some(upgrade_command.clone()),
                                args: Vec::new(),
                                command_label: upgrade_command.clone(),
                                cwd,
                                env: Default::default(),
                                use_new_terminal: true,
                                allow_concurrent_runs: true,
                                reveal: Default::default(),
                                reveal_target: Default::default(),
                                hide: Default::default(),
                                shell,
                                show_summary: true,
                                show_command: true,
                                show_rerun: false,
                            };
                            workspace
                                .spawn_in_terminal(spawn_in_terminal, window, cx)
                                .detach();
                        })
                        .ok();
                }),
            ));
        }

        container.into_any()
    }

    fn render_activity_bar(
        &self,
        thread_entity: &Entity<AcpThread>,
        window: &mut Window,
        cx: &Context<Self>,
    ) -> Option<AnyElement> {
        let thread = thread_entity.read(cx);
        let action_log = thread.action_log();
        let changed_buffers = action_log.read(cx).changed_buffers(cx);
        let plan = thread.plan();

        if changed_buffers.is_empty() && plan.is_empty() {
            return None;
        }

        let editor_bg_color = cx.theme().colors().editor_background;
        let active_color = cx.theme().colors().element_selected;
        let bg_edit_files_disclosure = editor_bg_color.blend(active_color.opacity(0.3));

        let pending_edits = thread.has_pending_edit_tool_calls();

        v_flex()
            .mt_1()
            .mx_2()
            .bg(bg_edit_files_disclosure)
            .border_1()
            .border_b_0()
            .border_color(cx.theme().colors().border)
            .rounded_t_md()
            .shadow(vec![gpui::BoxShadow {
                color: gpui::black().opacity(0.15),
                offset: point(px(1.), px(-1.)),
                blur_radius: px(3.),
                spread_radius: px(0.),
            }])
            .when(!plan.is_empty(), |this| {
                this.child(self.render_plan_summary(plan, window, cx))
                    .when(self.plan_expanded, |parent| {
                        parent.child(self.render_plan_entries(plan, window, cx))
                    })
            })
            .when(!plan.is_empty() && !changed_buffers.is_empty(), |this| {
                this.child(Divider::horizontal().color(DividerColor::Border))
            })
            .when(!changed_buffers.is_empty(), |this| {
                this.child(self.render_edits_summary(
                    action_log,
                    &changed_buffers,
                    self.edits_expanded,
                    pending_edits,
                    window,
                    cx,
                ))
                .when(self.edits_expanded, |parent| {
                    parent.child(self.render_edited_files(
                        action_log,
                        &changed_buffers,
                        pending_edits,
                        cx,
                    ))
                })
            })
            .into_any()
            .into()
    }

    fn render_plan_summary(&self, plan: &Plan, window: &mut Window, cx: &Context<Self>) -> Div {
        let stats = plan.stats();

        let title = if let Some(entry) = stats.in_progress_entry
            && !self.plan_expanded
        {
            h_flex()
                .w_full()
                .cursor_default()
                .gap_1()
                .text_xs()
                .text_color(cx.theme().colors().text_muted)
                .justify_between()
                .child(
                    h_flex()
                        .gap_1()
                        .child(
                            Label::new("Current:")
                                .size(LabelSize::Small)
                                .color(Color::Muted),
                        )
                        .child(MarkdownElement::new(
                            entry.content.clone(),
                            plan_label_markdown_style(&entry.status, window, cx),
                        )),
                )
                .when(stats.pending > 0, |this| {
                    this.child(
                        Label::new(format!("{} left", stats.pending))
                            .size(LabelSize::Small)
                            .color(Color::Muted)
                            .mr_1(),
                    )
                })
        } else {
            let status_label = if stats.pending == 0 {
                "All Done".to_string()
            } else if stats.completed == 0 {
                format!("{} Tasks", plan.entries.len())
            } else {
                format!("{}/{}", stats.completed, plan.entries.len())
            };

            h_flex()
                .w_full()
                .gap_1()
                .justify_between()
                .child(
                    Label::new("Plan")
                        .size(LabelSize::Small)
                        .color(Color::Muted),
                )
                .child(
                    Label::new(status_label)
                        .size(LabelSize::Small)
                        .color(Color::Muted)
                        .mr_1(),
                )
        };

        h_flex()
            .p_1()
            .justify_between()
            .when(self.plan_expanded, |this| {
                this.border_b_1().border_color(cx.theme().colors().border)
            })
            .child(
                h_flex()
                    .id("plan_summary")
                    .w_full()
                    .gap_1()
                    .child(Disclosure::new("plan_disclosure", self.plan_expanded))
                    .child(title)
                    .on_click(cx.listener(|this, _, _, cx| {
                        this.plan_expanded = !this.plan_expanded;
                        cx.notify();
                    })),
            )
    }

    fn render_plan_entries(&self, plan: &Plan, window: &mut Window, cx: &Context<Self>) -> Div {
        v_flex().children(plan.entries.iter().enumerate().flat_map(|(index, entry)| {
            let element = h_flex()
                .py_1()
                .px_2()
                .gap_2()
                .justify_between()
                .bg(cx.theme().colors().editor_background)
                .when(index < plan.entries.len() - 1, |parent| {
                    parent.border_color(cx.theme().colors().border).border_b_1()
                })
                .child(
                    h_flex()
                        .id(("plan_entry", index))
                        .gap_1p5()
                        .max_w_full()
                        .overflow_x_scroll()
                        .text_xs()
                        .text_color(cx.theme().colors().text_muted)
                        .child(match entry.status {
                            acp::PlanEntryStatus::Pending => Icon::new(IconName::TodoPending)
                                .size(IconSize::Small)
                                .color(Color::Muted)
                                .into_any_element(),
                            acp::PlanEntryStatus::InProgress => Icon::new(IconName::TodoProgress)
                                .size(IconSize::Small)
                                .color(Color::Accent)
                                .with_animation(
                                    "running",
                                    Animation::new(Duration::from_secs(2)).repeat(),
                                    |icon, delta| {
                                        icon.transform(Transformation::rotate(percentage(delta)))
                                    },
                                )
                                .into_any_element(),
                            acp::PlanEntryStatus::Completed => Icon::new(IconName::TodoComplete)
                                .size(IconSize::Small)
                                .color(Color::Success)
                                .into_any_element(),
                        })
                        .child(MarkdownElement::new(
                            entry.content.clone(),
                            plan_label_markdown_style(&entry.status, window, cx),
                        )),
                );

            Some(element)
        }))
    }

    fn render_edits_summary(
        &self,
        action_log: &Entity<ActionLog>,
        changed_buffers: &BTreeMap<Entity<Buffer>, Entity<BufferDiff>>,
        expanded: bool,
        pending_edits: bool,
        window: &mut Window,
        cx: &Context<Self>,
    ) -> Div {
        const EDIT_NOT_READY_TOOLTIP_LABEL: &str = "Wait until file edits are complete.";

        let focus_handle = self.focus_handle(cx);

        h_flex()
            .p_1()
            .justify_between()
            .when(expanded, |this| {
                this.border_b_1().border_color(cx.theme().colors().border)
            })
            .child(
                h_flex()
                    .id("edits-container")
                    .w_full()
                    .gap_1()
                    .child(Disclosure::new("edits-disclosure", expanded))
                    .map(|this| {
                        if pending_edits {
                            this.child(
                                Label::new(format!(
                                    "Editing {} {}…",
                                    changed_buffers.len(),
                                    if changed_buffers.len() == 1 {
                                        "file"
                                    } else {
                                        "files"
                                    }
                                ))
                                .color(Color::Muted)
                                .size(LabelSize::Small)
                                .with_animation(
                                    "edit-label",
                                    Animation::new(Duration::from_secs(2))
                                        .repeat()
                                        .with_easing(pulsating_between(0.3, 0.7)),
                                    |label, delta| label.alpha(delta),
                                ),
                            )
                        } else {
                            this.child(
                                Label::new("Edits")
                                    .size(LabelSize::Small)
                                    .color(Color::Muted),
                            )
                            .child(Label::new("•").size(LabelSize::XSmall).color(Color::Muted))
                            .child(
                                Label::new(format!(
                                    "{} {}",
                                    changed_buffers.len(),
                                    if changed_buffers.len() == 1 {
                                        "file"
                                    } else {
                                        "files"
                                    }
                                ))
                                .size(LabelSize::Small)
                                .color(Color::Muted),
                            )
                        }
                    })
                    .on_click(cx.listener(|this, _, _, cx| {
                        this.edits_expanded = !this.edits_expanded;
                        cx.notify();
                    })),
            )
            .child(
                h_flex()
                    .gap_1()
                    .child(
                        IconButton::new("review-changes", IconName::ListTodo)
                            .icon_size(IconSize::Small)
                            .tooltip({
                                let focus_handle = focus_handle.clone();
                                move |window, cx| {
                                    Tooltip::for_action_in(
                                        "Review Changes",
                                        &OpenAgentDiff,
                                        &focus_handle,
                                        window,
                                        cx,
                                    )
                                }
                            })
                            .on_click(cx.listener(|_, _, window, cx| {
                                window.dispatch_action(OpenAgentDiff.boxed_clone(), cx);
                            })),
                    )
                    .child(Divider::vertical().color(DividerColor::Border))
                    .child(
                        Button::new("reject-all-changes", "Reject All")
                            .label_size(LabelSize::Small)
                            .disabled(pending_edits)
                            .when(pending_edits, |this| {
                                this.tooltip(Tooltip::text(EDIT_NOT_READY_TOOLTIP_LABEL))
                            })
                            .key_binding(
                                KeyBinding::for_action_in(
                                    &RejectAll,
                                    &focus_handle.clone(),
                                    window,
                                    cx,
                                )
                                .map(|kb| kb.size(rems_from_px(10.))),
                            )
                            .on_click({
                                let action_log = action_log.clone();
                                cx.listener(move |_, _, _, cx| {
                                    action_log.update(cx, |action_log, cx| {
                                        action_log.reject_all_edits(cx).detach();
                                    })
                                })
                            }),
                    )
                    .child(
                        Button::new("keep-all-changes", "Keep All")
                            .label_size(LabelSize::Small)
                            .disabled(pending_edits)
                            .when(pending_edits, |this| {
                                this.tooltip(Tooltip::text(EDIT_NOT_READY_TOOLTIP_LABEL))
                            })
                            .key_binding(
                                KeyBinding::for_action_in(&KeepAll, &focus_handle, window, cx)
                                    .map(|kb| kb.size(rems_from_px(10.))),
                            )
                            .on_click({
                                let action_log = action_log.clone();
                                cx.listener(move |_, _, _, cx| {
                                    action_log.update(cx, |action_log, cx| {
                                        action_log.keep_all_edits(cx);
                                    })
                                })
                            }),
                    ),
            )
    }

    fn render_edited_files(
        &self,
        action_log: &Entity<ActionLog>,
        changed_buffers: &BTreeMap<Entity<Buffer>, Entity<BufferDiff>>,
        pending_edits: bool,
        cx: &Context<Self>,
    ) -> Div {
        let editor_bg_color = cx.theme().colors().editor_background;

        v_flex().children(changed_buffers.into_iter().enumerate().flat_map(
            |(index, (buffer, _diff))| {
                let file = buffer.read(cx).file()?;
                let path = file.path();

                let file_path = path.parent().and_then(|parent| {
                    let parent_str = parent.to_string_lossy();

                    if parent_str.is_empty() {
                        None
                    } else {
                        Some(
                            Label::new(format!("/{}{}", parent_str, std::path::MAIN_SEPARATOR_STR))
                                .color(Color::Muted)
                                .size(LabelSize::XSmall)
                                .buffer_font(cx),
                        )
                    }
                });

                let file_name = path.file_name().map(|name| {
                    Label::new(name.to_string_lossy().to_string())
                        .size(LabelSize::XSmall)
                        .buffer_font(cx)
                });

                let file_icon = FileIcons::get_icon(&path, cx)
                    .map(Icon::from_path)
                    .map(|icon| icon.color(Color::Muted).size(IconSize::Small))
                    .unwrap_or_else(|| {
                        Icon::new(IconName::File)
                            .color(Color::Muted)
                            .size(IconSize::Small)
                    });

                let overlay_gradient = linear_gradient(
                    90.,
                    linear_color_stop(editor_bg_color, 1.),
                    linear_color_stop(editor_bg_color.opacity(0.2), 0.),
                );

                let element = h_flex()
                    .group("edited-code")
                    .id(("file-container", index))
                    .relative()
                    .py_1()
                    .pl_2()
                    .pr_1()
                    .gap_2()
                    .justify_between()
                    .bg(editor_bg_color)
                    .when(index < changed_buffers.len() - 1, |parent| {
                        parent.border_color(cx.theme().colors().border).border_b_1()
                    })
                    .child(
                        h_flex()
                            .id(("file-name", index))
                            .pr_8()
                            .gap_1p5()
                            .max_w_full()
                            .overflow_x_scroll()
                            .child(file_icon)
                            .child(h_flex().gap_0p5().children(file_name).children(file_path))
                            .on_click({
                                let buffer = buffer.clone();
                                cx.listener(move |this, _, window, cx| {
                                    this.open_edited_buffer(&buffer, window, cx);
                                })
                            }),
                    )
                    .child(
                        h_flex()
                            .gap_1()
                            .visible_on_hover("edited-code")
                            .child(
                                Button::new("review", "Review")
                                    .label_size(LabelSize::Small)
                                    .on_click({
                                        let buffer = buffer.clone();
                                        cx.listener(move |this, _, window, cx| {
                                            this.open_edited_buffer(&buffer, window, cx);
                                        })
                                    }),
                            )
                            .child(Divider::vertical().color(DividerColor::BorderVariant))
                            .child(
                                Button::new("reject-file", "Reject")
                                    .label_size(LabelSize::Small)
                                    .disabled(pending_edits)
                                    .on_click({
                                        let buffer = buffer.clone();
                                        let action_log = action_log.clone();
                                        move |_, _, cx| {
                                            action_log.update(cx, |action_log, cx| {
                                                action_log
                                                    .reject_edits_in_ranges(
                                                        buffer.clone(),
                                                        vec![Anchor::MIN..Anchor::MAX],
                                                        cx,
                                                    )
                                                    .detach_and_log_err(cx);
                                            })
                                        }
                                    }),
                            )
                            .child(
                                Button::new("keep-file", "Keep")
                                    .label_size(LabelSize::Small)
                                    .disabled(pending_edits)
                                    .on_click({
                                        let buffer = buffer.clone();
                                        let action_log = action_log.clone();
                                        move |_, _, cx| {
                                            action_log.update(cx, |action_log, cx| {
                                                action_log.keep_edits_in_range(
                                                    buffer.clone(),
                                                    Anchor::MIN..Anchor::MAX,
                                                    cx,
                                                );
                                            })
                                        }
                                    }),
                            ),
                    )
                    .child(
                        div()
                            .id("gradient-overlay")
                            .absolute()
                            .h_full()
                            .w_12()
                            .top_0()
                            .bottom_0()
                            .right(px(152.))
                            .bg(overlay_gradient),
                    );

                Some(element)
            },
        ))
    }

    fn render_message_editor(&mut self, window: &mut Window, cx: &mut Context<Self>) -> AnyElement {
        let focus_handle = self.message_editor.focus_handle(cx);
        let editor_bg_color = cx.theme().colors().editor_background;
        let (expand_icon, expand_tooltip) = if self.editor_expanded {
            (IconName::Minimize, "Minimize Message Editor")
        } else {
            (IconName::Maximize, "Expand Message Editor")
        };

        v_flex()
            .on_action(cx.listener(Self::expand_message_editor))
            .on_action(cx.listener(|this, _: &ToggleProfileSelector, window, cx| {
                if let Some(profile_selector) = this.profile_selector.as_ref() {
                    profile_selector.read(cx).menu_handle().toggle(window, cx);
                }
            }))
            .on_action(cx.listener(|this, _: &ToggleModelSelector, window, cx| {
                if let Some(model_selector) = this.model_selector.as_ref() {
                    model_selector
                        .update(cx, |model_selector, cx| model_selector.toggle(window, cx));
                }
            }))
            .p_2()
            .gap_2()
            .border_t_1()
            .border_color(cx.theme().colors().border)
            .bg(editor_bg_color)
            .when(self.editor_expanded, |this| {
                this.h(vh(0.8, window)).size_full().justify_between()
            })
            .child(
                v_flex()
                    .relative()
                    .size_full()
                    .pt_1()
                    .pr_2p5()
                    .child(self.message_editor.clone())
                    .child(
                        h_flex()
                            .absolute()
                            .top_0()
                            .right_0()
                            .opacity(0.5)
                            .hover(|this| this.opacity(1.0))
                            .child(
                                IconButton::new("toggle-height", expand_icon)
                                    .icon_size(IconSize::Small)
                                    .icon_color(Color::Muted)
                                    .tooltip({
                                        let focus_handle = focus_handle.clone();
                                        move |window, cx| {
                                            Tooltip::for_action_in(
                                                expand_tooltip,
                                                &ExpandMessageEditor,
                                                &focus_handle,
                                                window,
                                                cx,
                                            )
                                        }
                                    })
                                    .on_click(cx.listener(|_, _, window, cx| {
                                        window.dispatch_action(Box::new(ExpandMessageEditor), cx);
                                    })),
                            ),
                    ),
            )
            .child(
                h_flex()
                    .flex_none()
                    .justify_between()
                    .child(
                        h_flex()
                            .gap_1()
                            .child(self.render_follow_toggle(cx))
                            .children(self.render_burn_mode_toggle(cx)),
                    )
                    .child(
                        h_flex()
                            .gap_1()
                            .children(self.profile_selector.clone())
                            .children(self.model_selector.clone())
                            .child(self.render_send_button(cx)),
                    ),
            )
            .into_any()
    }

    fn as_native_connection(&self, cx: &App) -> Option<Rc<agent2::NativeAgentConnection>> {
        let acp_thread = self.thread()?.read(cx);
        acp_thread.connection().clone().downcast()
    }

    fn as_native_thread(&self, cx: &App) -> Option<Entity<agent2::Thread>> {
        let acp_thread = self.thread()?.read(cx);
        self.as_native_connection(cx)?
            .thread(acp_thread.session_id(), cx)
    }

    fn toggle_burn_mode(
        &mut self,
        _: &ToggleBurnMode,
        _window: &mut Window,
        cx: &mut Context<Self>,
    ) {
        let Some(thread) = self.as_native_thread(cx) else {
            return;
        };

        thread.update(cx, |thread, _cx| {
            let current_mode = thread.completion_mode();
            thread.set_completion_mode(match current_mode {
                CompletionMode::Burn => CompletionMode::Normal,
                CompletionMode::Normal => CompletionMode::Burn,
            });
        });
    }

    fn render_burn_mode_toggle(&self, cx: &mut Context<Self>) -> Option<AnyElement> {
        let thread = self.as_native_thread(cx)?.read(cx);

        if !thread.model().supports_burn_mode() {
            return None;
        }

        let active_completion_mode = thread.completion_mode();
        let burn_mode_enabled = active_completion_mode == CompletionMode::Burn;
        let icon = if burn_mode_enabled {
            IconName::ZedBurnModeOn
        } else {
            IconName::ZedBurnMode
        };

        Some(
            IconButton::new("burn-mode", icon)
                .icon_size(IconSize::Small)
                .icon_color(Color::Muted)
                .toggle_state(burn_mode_enabled)
                .selected_icon_color(Color::Error)
                .on_click(cx.listener(|this, _event, window, cx| {
                    this.toggle_burn_mode(&ToggleBurnMode, window, cx);
                }))
                .tooltip(move |_window, cx| {
                    cx.new(|_| BurnModeTooltip::new().selected(burn_mode_enabled))
                        .into()
                })
                .into_any_element(),
        )
    }

    fn render_sent_message_editor(
        &self,
        entry_ix: usize,
        editor: &Entity<MessageEditor>,
        cx: &Context<Self>,
    ) -> Div {
        v_flex().w_full().gap_2().child(editor.clone()).when(
            self.editing_message == Some(entry_ix),
            |el| {
                el.child(
                    h_flex()
                        .gap_1()
                        .child(
                            Icon::new(IconName::Warning)
                                .color(Color::Warning)
                                .size(IconSize::XSmall),
                        )
                        .child(
                            Label::new("Editing will restart the thread from this point.")
                                .color(Color::Muted)
                                .size(LabelSize::XSmall),
                        )
                        .child(self.render_sent_message_editor_buttons(entry_ix, editor, cx)),
                )
            },
        )
    }

    fn render_sent_message_editor_buttons(
        &self,
        entry_ix: usize,
        editor: &Entity<MessageEditor>,
        cx: &Context<Self>,
    ) -> Div {
        h_flex()
            .gap_0p5()
            .flex_1()
            .justify_end()
            .child(
                IconButton::new("cancel-edit-message", IconName::Close)
                    .shape(ui::IconButtonShape::Square)
                    .icon_color(Color::Error)
                    .icon_size(IconSize::Small)
                    .tooltip({
                        let focus_handle = editor.focus_handle(cx);
                        move |window, cx| {
                            Tooltip::for_action_in(
                                "Cancel Edit",
                                &menu::Cancel,
                                &focus_handle,
                                window,
                                cx,
                            )
                        }
                    })
                    .on_click(cx.listener(Self::cancel_editing)),
            )
            .child(
                IconButton::new("confirm-edit-message", IconName::Return)
                    .disabled(editor.read(cx).is_empty(cx))
                    .shape(ui::IconButtonShape::Square)
                    .icon_color(Color::Muted)
                    .icon_size(IconSize::Small)
                    .tooltip({
                        let focus_handle = editor.focus_handle(cx);
                        move |window, cx| {
                            Tooltip::for_action_in(
                                "Regenerate",
                                &menu::Confirm,
                                &focus_handle,
                                window,
                                cx,
                            )
                        }
                    })
                    .on_click(cx.listener({
                        let editor = editor.clone();
                        move |this, _, window, cx| {
                            this.regenerate(entry_ix, &editor, window, cx);
                        }
                    })),
            )
    }

    fn render_send_button(&self, cx: &mut Context<Self>) -> AnyElement {
        if self.thread().map_or(true, |thread| {
            thread.read(cx).status() == ThreadStatus::Idle
        }) {
            let is_editor_empty = self.message_editor.read(cx).is_empty(cx);
            IconButton::new("send-message", IconName::Send)
                .icon_color(Color::Accent)
                .style(ButtonStyle::Filled)
                .disabled(self.thread().is_none() || is_editor_empty)
                .when(!is_editor_empty, |button| {
                    button.tooltip(move |window, cx| Tooltip::for_action("Send", &Chat, window, cx))
                })
                .when(is_editor_empty, |button| {
                    button.tooltip(Tooltip::text("Type a message to submit"))
                })
                .on_click(cx.listener(|this, _, window, cx| {
                    this.send(window, cx);
                }))
                .into_any_element()
        } else {
            IconButton::new("stop-generation", IconName::Stop)
                .icon_color(Color::Error)
                .style(ButtonStyle::Tinted(ui::TintColor::Error))
                .tooltip(move |window, cx| {
                    Tooltip::for_action("Stop Generation", &editor::actions::Cancel, window, cx)
                })
                .on_click(cx.listener(|this, _event, _, cx| this.cancel_generation(cx)))
                .into_any_element()
        }
    }

    fn render_follow_toggle(&self, cx: &mut Context<Self>) -> impl IntoElement {
        let following = self
            .workspace
            .read_with(cx, |workspace, _| {
                workspace.is_being_followed(CollaboratorId::Agent)
            })
            .unwrap_or(false);

        IconButton::new("follow-agent", IconName::Crosshair)
            .icon_size(IconSize::Small)
            .icon_color(Color::Muted)
            .toggle_state(following)
            .selected_icon_color(Some(Color::Custom(cx.theme().players().agent().cursor)))
            .tooltip(move |window, cx| {
                if following {
                    Tooltip::for_action("Stop Following Agent", &Follow, window, cx)
                } else {
                    Tooltip::with_meta(
                        "Follow Agent",
                        Some(&Follow),
                        "Track the agent's location as it reads and edits files.",
                        window,
                        cx,
                    )
                }
            })
            .on_click(cx.listener(move |this, _, window, cx| {
                this.workspace
                    .update(cx, |workspace, cx| {
                        if following {
                            workspace.unfollow(CollaboratorId::Agent, window, cx);
                        } else {
                            workspace.follow(CollaboratorId::Agent, window, cx);
                        }
                    })
                    .ok();
            }))
    }

    fn render_markdown(&self, markdown: Entity<Markdown>, style: MarkdownStyle) -> MarkdownElement {
        let workspace = self.workspace.clone();
        MarkdownElement::new(markdown, style).on_url_click(move |text, window, cx| {
            Self::open_link(text, &workspace, window, cx);
        })
    }

    fn open_link(
        url: SharedString,
        workspace: &WeakEntity<Workspace>,
        window: &mut Window,
        cx: &mut App,
    ) {
        let Some(workspace) = workspace.upgrade() else {
            cx.open_url(&url);
            return;
        };

        if let Some(mention) = MentionUri::parse(&url).log_err() {
            workspace.update(cx, |workspace, cx| match mention {
                MentionUri::File { abs_path, .. } => {
                    let project = workspace.project();
                    let Some((path, entry)) = project.update(cx, |project, cx| {
                        let path = project.find_project_path(abs_path, cx)?;
                        let entry = project.entry_for_path(&path, cx)?;
                        Some((path, entry))
                    }) else {
                        return;
                    };

                    if entry.is_dir() {
                        project.update(cx, |_, cx| {
                            cx.emit(project::Event::RevealInProjectPanel(entry.id));
                        });
                    } else {
                        workspace
                            .open_path(path, None, true, window, cx)
                            .detach_and_log_err(cx);
                    }
                }
                MentionUri::Symbol {
                    path, line_range, ..
                }
                | MentionUri::Selection { path, line_range } => {
                    let project = workspace.project();
                    let Some((path, _)) = project.update(cx, |project, cx| {
                        let path = project.find_project_path(path, cx)?;
                        let entry = project.entry_for_path(&path, cx)?;
                        Some((path, entry))
                    }) else {
                        return;
                    };

                    let item = workspace.open_path(path, None, true, window, cx);
                    window
                        .spawn(cx, async move |cx| {
                            let Some(editor) = item.await?.downcast::<Editor>() else {
                                return Ok(());
                            };
                            let range =
                                Point::new(line_range.start, 0)..Point::new(line_range.start, 0);
                            editor
                                .update_in(cx, |editor, window, cx| {
                                    editor.change_selections(
                                        SelectionEffects::scroll(Autoscroll::center()),
                                        window,
                                        cx,
                                        |s| s.select_ranges(vec![range]),
                                    );
                                })
                                .ok();
                            anyhow::Ok(())
                        })
                        .detach_and_log_err(cx);
                }
                MentionUri::Thread { id, .. } => {
                    if let Some(panel) = workspace.panel::<AgentPanel>(cx) {
                        panel.update(cx, |panel, cx| {
                            panel
                                .open_thread_by_id(&id, window, cx)
                                .detach_and_log_err(cx)
                        });
                    }
                }
                MentionUri::TextThread { path, .. } => {
                    if let Some(panel) = workspace.panel::<AgentPanel>(cx) {
                        panel.update(cx, |panel, cx| {
                            panel
                                .open_saved_prompt_editor(path.as_path().into(), window, cx)
                                .detach_and_log_err(cx);
                        });
                    }
                }
                MentionUri::Rule { id, .. } => {
                    let PromptId::User { uuid } = id else {
                        return;
                    };
                    window.dispatch_action(
                        Box::new(OpenRulesLibrary {
                            prompt_to_select: Some(uuid.0),
                        }),
                        cx,
                    )
                }
                MentionUri::Fetch { url } => {
                    cx.open_url(url.as_str());
                }
            })
        } else {
            cx.open_url(&url);
        }
    }

    fn open_tool_call_location(
        &self,
        entry_ix: usize,
        location_ix: usize,
        window: &mut Window,
        cx: &mut Context<Self>,
    ) -> Option<()> {
        let (tool_call_location, agent_location) = self
            .thread()?
            .read(cx)
            .entries()
            .get(entry_ix)?
            .location(location_ix)?;

        let project_path = self
            .project
            .read(cx)
            .find_project_path(&tool_call_location.path, cx)?;

        let open_task = self
            .workspace
            .update(cx, |workspace, cx| {
                workspace.open_path(project_path, None, true, window, cx)
            })
            .log_err()?;
        window
            .spawn(cx, async move |cx| {
                let item = open_task.await?;

                let Some(active_editor) = item.downcast::<Editor>() else {
                    return anyhow::Ok(());
                };

                active_editor.update_in(cx, |editor, window, cx| {
                    let multibuffer = editor.buffer().read(cx);
                    let buffer = multibuffer.as_singleton();
                    if agent_location.buffer.upgrade() == buffer {
                        let excerpt_id = multibuffer.excerpt_ids().first().cloned();
                        let anchor = editor::Anchor::in_buffer(
                            excerpt_id.unwrap(),
                            buffer.unwrap().read(cx).remote_id(),
                            agent_location.position,
                        );
                        editor.change_selections(Default::default(), window, cx, |selections| {
                            selections.select_anchor_ranges([anchor..anchor]);
                        })
                    } else {
                        let row = tool_call_location.line.unwrap_or_default();
                        editor.change_selections(Default::default(), window, cx, |selections| {
                            selections.select_ranges([Point::new(row, 0)..Point::new(row, 0)]);
                        })
                    }
                })?;

                anyhow::Ok(())
            })
            .detach_and_log_err(cx);

        None
    }

    pub fn open_thread_as_markdown(
        &self,
        workspace: Entity<Workspace>,
        window: &mut Window,
        cx: &mut App,
    ) -> Task<anyhow::Result<()>> {
        let markdown_language_task = workspace
            .read(cx)
            .app_state()
            .languages
            .language_for_name("Markdown");

        let (thread_summary, markdown) = if let Some(thread) = self.thread() {
            let thread = thread.read(cx);
            (thread.title().to_string(), thread.to_markdown(cx))
        } else {
            return Task::ready(Ok(()));
        };

        window.spawn(cx, async move |cx| {
            let markdown_language = markdown_language_task.await?;

            workspace.update_in(cx, |workspace, window, cx| {
                let project = workspace.project().clone();

                if !project.read(cx).is_local() {
                    bail!("failed to open active thread as markdown in remote project");
                }

                let buffer = project.update(cx, |project, cx| {
                    project.create_local_buffer(&markdown, Some(markdown_language), cx)
                });
                let buffer = cx.new(|cx| {
                    MultiBuffer::singleton(buffer, cx).with_title(thread_summary.clone())
                });

                workspace.add_item_to_active_pane(
                    Box::new(cx.new(|cx| {
                        let mut editor =
                            Editor::for_multibuffer(buffer, Some(project.clone()), window, cx);
                        editor.set_breadcrumb_header(thread_summary);
                        editor
                    })),
                    None,
                    true,
                    window,
                    cx,
                );

                anyhow::Ok(())
            })??;
            anyhow::Ok(())
        })
    }

    fn scroll_to_top(&mut self, cx: &mut Context<Self>) {
        self.list_state.scroll_to(ListOffset::default());
        cx.notify();
    }

    pub fn scroll_to_bottom(&mut self, cx: &mut Context<Self>) {
        if let Some(thread) = self.thread() {
            let entry_count = thread.read(cx).entries().len();
            self.list_state.reset(entry_count);
            cx.notify();
        }
    }

    fn notify_with_sound(
        &mut self,
        caption: impl Into<SharedString>,
        icon: IconName,
        window: &mut Window,
        cx: &mut Context<Self>,
    ) {
        self.play_notification_sound(window, cx);
        self.show_notification(caption, icon, window, cx);
    }

    fn play_notification_sound(&self, window: &Window, cx: &mut App) {
        let settings = AgentSettings::get_global(cx);
        if settings.play_sound_when_agent_done && !window.is_window_active() {
            Audio::play_sound(Sound::AgentDone, cx);
        }
    }

    fn show_notification(
        &mut self,
        caption: impl Into<SharedString>,
        icon: IconName,
        window: &mut Window,
        cx: &mut Context<Self>,
    ) {
        if window.is_window_active() || !self.notifications.is_empty() {
            return;
        }

        let title = self.title(cx);

        match AgentSettings::get_global(cx).notify_when_agent_waiting {
            NotifyWhenAgentWaiting::PrimaryScreen => {
                if let Some(primary) = cx.primary_display() {
                    self.pop_up(icon, caption.into(), title, window, primary, cx);
                }
            }
            NotifyWhenAgentWaiting::AllScreens => {
                let caption = caption.into();
                for screen in cx.displays() {
                    self.pop_up(icon, caption.clone(), title.clone(), window, screen, cx);
                }
            }
            NotifyWhenAgentWaiting::Never => {
                // Don't show anything
            }
        }
    }

    fn pop_up(
        &mut self,
        icon: IconName,
        caption: SharedString,
        title: SharedString,
        window: &mut Window,
        screen: Rc<dyn PlatformDisplay>,
        cx: &mut Context<Self>,
    ) {
        let options = AgentNotification::window_options(screen, cx);

        let project_name = self.workspace.upgrade().and_then(|workspace| {
            workspace
                .read(cx)
                .project()
                .read(cx)
                .visible_worktrees(cx)
                .next()
                .map(|worktree| worktree.read(cx).root_name().to_string())
        });

        if let Some(screen_window) = cx
            .open_window(options, |_, cx| {
                cx.new(|_| {
                    AgentNotification::new(title.clone(), caption.clone(), icon, project_name)
                })
            })
            .log_err()
        {
            if let Some(pop_up) = screen_window.entity(cx).log_err() {
                self.notification_subscriptions
                    .entry(screen_window)
                    .or_insert_with(Vec::new)
                    .push(cx.subscribe_in(&pop_up, window, {
                        |this, _, event, window, cx| match event {
                            AgentNotificationEvent::Accepted => {
                                let handle = window.window_handle();
                                cx.activate(true);

                                let workspace_handle = this.workspace.clone();

                                // If there are multiple Zed windows, activate the correct one.
                                cx.defer(move |cx| {
                                    handle
                                        .update(cx, |_view, window, _cx| {
                                            window.activate_window();

                                            if let Some(workspace) = workspace_handle.upgrade() {
                                                workspace.update(_cx, |workspace, cx| {
                                                    workspace.focus_panel::<AgentPanel>(window, cx);
                                                });
                                            }
                                        })
                                        .log_err();
                                });

                                this.dismiss_notifications(cx);
                            }
                            AgentNotificationEvent::Dismissed => {
                                this.dismiss_notifications(cx);
                            }
                        }
                    }));

                self.notifications.push(screen_window);

                // If the user manually refocuses the original window, dismiss the popup.
                self.notification_subscriptions
                    .entry(screen_window)
                    .or_insert_with(Vec::new)
                    .push({
                        let pop_up_weak = pop_up.downgrade();

                        cx.observe_window_activation(window, move |_, window, cx| {
                            if window.is_window_active() {
                                if let Some(pop_up) = pop_up_weak.upgrade() {
                                    pop_up.update(cx, |_, cx| {
                                        cx.emit(AgentNotificationEvent::Dismissed);
                                    });
                                }
                            }
                        })
                    });
            }
        }
    }

    fn dismiss_notifications(&mut self, cx: &mut Context<Self>) {
        for window in self.notifications.drain(..) {
            window
                .update(cx, |_, window, _| {
                    window.remove_window();
                })
                .ok();

            self.notification_subscriptions.remove(&window);
        }
    }

    fn render_thread_controls(&self, cx: &Context<Self>) -> impl IntoElement {
        let open_as_markdown = IconButton::new("open-as-markdown", IconName::FileMarkdown)
            .shape(ui::IconButtonShape::Square)
            .icon_size(IconSize::Small)
            .icon_color(Color::Ignored)
            .tooltip(Tooltip::text("Open Thread as Markdown"))
            .on_click(cx.listener(move |this, _, window, cx| {
                if let Some(workspace) = this.workspace.upgrade() {
                    this.open_thread_as_markdown(workspace, window, cx)
                        .detach_and_log_err(cx);
                }
            }));

        let scroll_to_top = IconButton::new("scroll_to_top", IconName::ArrowUp)
            .shape(ui::IconButtonShape::Square)
            .icon_size(IconSize::Small)
            .icon_color(Color::Ignored)
            .tooltip(Tooltip::text("Scroll To Top"))
            .on_click(cx.listener(move |this, _, _, cx| {
                this.scroll_to_top(cx);
            }));

        h_flex()
            .w_full()
            .mr_1()
            .pb_2()
            .px(RESPONSE_PADDING_X)
            .opacity(0.4)
            .hover(|style| style.opacity(1.))
            .flex_wrap()
            .justify_end()
            .child(open_as_markdown)
            .child(scroll_to_top)
    }

    fn render_vertical_scrollbar(&self, cx: &mut Context<Self>) -> Stateful<Div> {
        div()
            .id("acp-thread-scrollbar")
            .occlude()
            .on_mouse_move(cx.listener(|_, _, _, cx| {
                cx.notify();
                cx.stop_propagation()
            }))
            .on_hover(|_, _, cx| {
                cx.stop_propagation();
            })
            .on_any_mouse_down(|_, _, cx| {
                cx.stop_propagation();
            })
            .on_mouse_up(
                MouseButton::Left,
                cx.listener(|_, _, _, cx| {
                    cx.stop_propagation();
                }),
            )
            .on_scroll_wheel(cx.listener(|_, _, _, cx| {
                cx.notify();
            }))
            .h_full()
            .absolute()
            .right_1()
            .top_1()
            .bottom_0()
            .w(px(12.))
            .cursor_default()
            .children(Scrollbar::vertical(self.scrollbar_state.clone()).map(|s| s.auto_hide(cx)))
    }

    fn settings_changed(&mut self, _window: &mut Window, cx: &mut Context<Self>) {
        self.entry_view_state.update(cx, |entry_view_state, cx| {
            entry_view_state.settings_changed(cx);
        });
    }

    pub(crate) fn insert_dragged_files(
        &self,
        paths: Vec<project::ProjectPath>,
        added_worktrees: Vec<Entity<project::Worktree>>,
        window: &mut Window,
        cx: &mut Context<Self>,
    ) {
        self.message_editor.update(cx, |message_editor, cx| {
            message_editor.insert_dragged_files(paths, window, cx);
            drop(added_worktrees);
        })
    }

    fn render_thread_error(&self, window: &mut Window, cx: &mut Context<'_, Self>) -> Option<Div> {
        let content = match self.thread_error.as_ref()? {
            ThreadError::Other(error) => self.render_any_thread_error(error.clone(), cx),
            ThreadError::PaymentRequired => self.render_payment_required_error(cx),
            ThreadError::ModelRequestLimitReached(plan) => {
                self.render_model_request_limit_reached_error(*plan, cx)
            }
            ThreadError::ToolUseLimitReached => {
                self.render_tool_use_limit_reached_error(window, cx)?
            }
        };

        Some(
            div()
                .border_t_1()
                .border_color(cx.theme().colors().border)
                .child(content),
        )
    }

    fn render_any_thread_error(&self, error: SharedString, cx: &mut Context<'_, Self>) -> Callout {
        let icon = Icon::new(IconName::XCircle)
            .size(IconSize::Small)
            .color(Color::Error);

        Callout::new()
            .icon(icon)
            .title("Error")
            .description(error.clone())
            .secondary_action(self.create_copy_button(error.to_string()))
            .primary_action(self.dismiss_error_button(cx))
            .bg_color(self.error_callout_bg(cx))
    }

    fn render_payment_required_error(&self, cx: &mut Context<Self>) -> Callout {
        const ERROR_MESSAGE: &str =
            "You reached your free usage limit. Upgrade to Zed Pro for more prompts.";

        let icon = Icon::new(IconName::XCircle)
            .size(IconSize::Small)
            .color(Color::Error);

        Callout::new()
            .icon(icon)
            .title("Free Usage Exceeded")
            .description(ERROR_MESSAGE)
            .tertiary_action(self.upgrade_button(cx))
            .secondary_action(self.create_copy_button(ERROR_MESSAGE))
            .primary_action(self.dismiss_error_button(cx))
            .bg_color(self.error_callout_bg(cx))
    }

    fn render_model_request_limit_reached_error(
        &self,
        plan: cloud_llm_client::Plan,
        cx: &mut Context<Self>,
    ) -> Callout {
        let error_message = match plan {
            cloud_llm_client::Plan::ZedPro => "Upgrade to usage-based billing for more prompts.",
            cloud_llm_client::Plan::ZedProTrial | cloud_llm_client::Plan::ZedFree => {
                "Upgrade to Zed Pro for more prompts."
            }
        };

        let icon = Icon::new(IconName::XCircle)
            .size(IconSize::Small)
            .color(Color::Error);

        Callout::new()
            .icon(icon)
            .title("Model Prompt Limit Reached")
            .description(error_message)
            .tertiary_action(self.upgrade_button(cx))
            .secondary_action(self.create_copy_button(error_message))
            .primary_action(self.dismiss_error_button(cx))
            .bg_color(self.error_callout_bg(cx))
    }

    fn render_tool_use_limit_reached_error(
        &self,
        window: &mut Window,
        cx: &mut Context<Self>,
    ) -> Option<Callout> {
        let thread = self.as_native_thread(cx)?;
        let supports_burn_mode = thread.read(cx).model().supports_burn_mode();

        let focus_handle = self.focus_handle(cx);

        let icon = Icon::new(IconName::Info)
            .size(IconSize::Small)
            .color(Color::Info);

        Some(
            Callout::new()
                .icon(icon)
                .title("Consecutive tool use limit reached.")
                .when(supports_burn_mode, |this| {
                    this.secondary_action(
                        Button::new("continue-burn-mode", "Continue with Burn Mode")
                            .style(ButtonStyle::Filled)
                            .style(ButtonStyle::Tinted(ui::TintColor::Accent))
                            .layer(ElevationIndex::ModalSurface)
                            .label_size(LabelSize::Small)
                            .key_binding(
                                KeyBinding::for_action_in(
                                    &ContinueWithBurnMode,
                                    &focus_handle,
                                    window,
                                    cx,
                                )
                                .map(|kb| kb.size(rems_from_px(10.))),
                            )
                            .tooltip(Tooltip::text("Enable Burn Mode for unlimited tool use."))
                            .on_click({
                                cx.listener(move |this, _, _window, cx| {
                                    thread.update(cx, |thread, _cx| {
                                        thread.set_completion_mode(CompletionMode::Burn);
                                    });
                                    this.resume_chat(cx);
                                })
                            }),
                    )
                })
                .primary_action(
                    Button::new("continue-conversation", "Continue")
                        .layer(ElevationIndex::ModalSurface)
                        .label_size(LabelSize::Small)
                        .key_binding(
                            KeyBinding::for_action_in(&ContinueThread, &focus_handle, window, cx)
                                .map(|kb| kb.size(rems_from_px(10.))),
                        )
                        .on_click(cx.listener(|this, _, _window, cx| {
                            this.resume_chat(cx);
                        })),
                ),
        )
    }

    fn create_copy_button(&self, message: impl Into<String>) -> impl IntoElement {
        let message = message.into();

        IconButton::new("copy", IconName::Copy)
            .icon_size(IconSize::Small)
            .icon_color(Color::Muted)
            .tooltip(Tooltip::text("Copy Error Message"))
            .on_click(move |_, _, cx| {
                cx.write_to_clipboard(ClipboardItem::new_string(message.clone()))
            })
    }

    fn dismiss_error_button(&self, cx: &mut Context<Self>) -> impl IntoElement {
        IconButton::new("dismiss", IconName::Close)
            .icon_size(IconSize::Small)
            .icon_color(Color::Muted)
            .tooltip(Tooltip::text("Dismiss Error"))
            .on_click(cx.listener({
                move |this, _, _, cx| {
                    this.clear_thread_error(cx);
                    cx.notify();
                }
            }))
    }

    fn upgrade_button(&self, cx: &mut Context<Self>) -> impl IntoElement {
        Button::new("upgrade", "Upgrade")
            .label_size(LabelSize::Small)
            .style(ButtonStyle::Tinted(ui::TintColor::Accent))
            .on_click(cx.listener({
                move |this, _, _, cx| {
                    this.clear_thread_error(cx);
                    cx.open_url(&zed_urls::upgrade_to_zed_pro_url(cx));
                }
            }))
    }

    fn error_callout_bg(&self, cx: &Context<Self>) -> Hsla {
        cx.theme().status().error.opacity(0.08)
    }
}

impl Focusable for AcpThreadView {
    fn focus_handle(&self, cx: &App) -> FocusHandle {
        self.message_editor.focus_handle(cx)
    }
}

impl Render for AcpThreadView {
    fn render(&mut self, window: &mut Window, cx: &mut Context<Self>) -> impl IntoElement {
        let has_messages = self.list_state.item_count() > 0;

        v_flex()
            .size_full()
            .key_context("AcpThread")
            .on_action(cx.listener(Self::open_agent_diff))
            .on_action(cx.listener(Self::toggle_burn_mode))
            .bg(cx.theme().colors().panel_background)
            .child(match &self.thread_state {
                ThreadState::Unauthenticated { connection } => v_flex()
                    .p_2()
                    .flex_1()
                    .items_center()
                    .justify_center()
                    .child(self.render_pending_auth_state())
                    .child(h_flex().mt_1p5().justify_center().children(
                        connection.auth_methods().into_iter().map(|method| {
                            Button::new(
                                SharedString::from(method.id.0.clone()),
                                method.name.clone(),
                            )
                            .on_click({
                                let method_id = method.id.clone();
                                cx.listener(move |this, _, window, cx| {
                                    this.authenticate(method_id.clone(), window, cx)
                                })
                            })
                        }),
                    )),
                ThreadState::Loading { .. } => v_flex().flex_1().child(self.render_empty_state(cx)),
                ThreadState::LoadError(e) => v_flex()
                    .p_2()
                    .flex_1()
                    .items_center()
                    .justify_center()
                    .child(self.render_load_error(e, cx)),
                ThreadState::ServerExited { status } => v_flex()
                    .p_2()
                    .flex_1()
                    .items_center()
                    .justify_center()
                    .child(self.render_server_exited(*status, cx)),
                ThreadState::Ready { thread, .. } => {
                    let thread_clone = thread.clone();

                    v_flex().flex_1().map(|this| {
                        if has_messages {
                            this.child(
                                list(
                                    self.list_state.clone(),
                                    cx.processor(|this, index: usize, window, cx| {
                                        let Some((entry, len)) = this.thread().and_then(|thread| {
                                            let entries = &thread.read(cx).entries();
                                            Some((entries.get(index)?, entries.len()))
                                        }) else {
                                            return Empty.into_any();
                                        };
                                        this.render_entry(index, len, entry, window, cx)
                                    }),
                                )
                                .with_sizing_behavior(gpui::ListSizingBehavior::Auto)
                                .flex_grow()
                                .into_any(),
                            )
                            .child(self.render_vertical_scrollbar(cx))
                            .children(
                                match thread_clone.read(cx).status() {
                                    ThreadStatus::Idle
                                    | ThreadStatus::WaitingForToolConfirmation => None,
                                    ThreadStatus::Generating => div()
                                        .px_5()
                                        .py_2()
                                        .child(LoadingLabel::new("").size(LabelSize::Small))
                                        .into(),
                                },
                            )
                        } else {
                            this.child(self.render_empty_state(cx))
                        }
                    })
                }
            })
            // The activity bar is intentionally rendered outside of the ThreadState::Ready match
            // above so that the scrollbar doesn't render behind it. The current setup allows
            // the scrollbar to stop exactly at the activity bar start.
            .when(has_messages, |this| match &self.thread_state {
                ThreadState::Ready { thread, .. } => {
                    this.children(self.render_activity_bar(thread, window, cx))
                }
                _ => this,
            })
            .children(self.render_thread_error(window, cx))
            .child(self.render_message_editor(window, cx))
    }
}

fn default_markdown_style(buffer_font: bool, window: &Window, cx: &App) -> MarkdownStyle {
    let theme_settings = ThemeSettings::get_global(cx);
    let colors = cx.theme().colors();

    let buffer_font_size = TextSize::Small.rems(cx);

    let mut text_style = window.text_style();
    let line_height = buffer_font_size * 1.75;

    let font_family = if buffer_font {
        theme_settings.buffer_font.family.clone()
    } else {
        theme_settings.ui_font.family.clone()
    };

    let font_size = if buffer_font {
        TextSize::Small.rems(cx)
    } else {
        TextSize::Default.rems(cx)
    };

    text_style.refine(&TextStyleRefinement {
        font_family: Some(font_family),
        font_fallbacks: theme_settings.ui_font.fallbacks.clone(),
        font_features: Some(theme_settings.ui_font.features.clone()),
        font_size: Some(font_size.into()),
        line_height: Some(line_height.into()),
        color: Some(cx.theme().colors().text),
        ..Default::default()
    });

    MarkdownStyle {
        base_text_style: text_style.clone(),
        syntax: cx.theme().syntax().clone(),
        selection_background_color: cx.theme().colors().element_selection_background,
        code_block_overflow_x_scroll: true,
        table_overflow_x_scroll: true,
        heading_level_styles: Some(HeadingLevelStyles {
            h1: Some(TextStyleRefinement {
                font_size: Some(rems(1.15).into()),
                ..Default::default()
            }),
            h2: Some(TextStyleRefinement {
                font_size: Some(rems(1.1).into()),
                ..Default::default()
            }),
            h3: Some(TextStyleRefinement {
                font_size: Some(rems(1.05).into()),
                ..Default::default()
            }),
            h4: Some(TextStyleRefinement {
                font_size: Some(rems(1.).into()),
                ..Default::default()
            }),
            h5: Some(TextStyleRefinement {
                font_size: Some(rems(0.95).into()),
                ..Default::default()
            }),
            h6: Some(TextStyleRefinement {
                font_size: Some(rems(0.875).into()),
                ..Default::default()
            }),
        }),
        code_block: StyleRefinement {
            padding: EdgesRefinement {
                top: Some(DefiniteLength::Absolute(AbsoluteLength::Pixels(Pixels(8.)))),
                left: Some(DefiniteLength::Absolute(AbsoluteLength::Pixels(Pixels(8.)))),
                right: Some(DefiniteLength::Absolute(AbsoluteLength::Pixels(Pixels(8.)))),
                bottom: Some(DefiniteLength::Absolute(AbsoluteLength::Pixels(Pixels(8.)))),
            },
            margin: EdgesRefinement {
                top: Some(Length::Definite(Pixels(8.).into())),
                left: Some(Length::Definite(Pixels(0.).into())),
                right: Some(Length::Definite(Pixels(0.).into())),
                bottom: Some(Length::Definite(Pixels(12.).into())),
            },
            border_style: Some(BorderStyle::Solid),
            border_widths: EdgesRefinement {
                top: Some(AbsoluteLength::Pixels(Pixels(1.))),
                left: Some(AbsoluteLength::Pixels(Pixels(1.))),
                right: Some(AbsoluteLength::Pixels(Pixels(1.))),
                bottom: Some(AbsoluteLength::Pixels(Pixels(1.))),
            },
            border_color: Some(colors.border_variant),
            background: Some(colors.editor_background.into()),
            text: Some(TextStyleRefinement {
                font_family: Some(theme_settings.buffer_font.family.clone()),
                font_fallbacks: theme_settings.buffer_font.fallbacks.clone(),
                font_features: Some(theme_settings.buffer_font.features.clone()),
                font_size: Some(buffer_font_size.into()),
                ..Default::default()
            }),
            ..Default::default()
        },
        inline_code: TextStyleRefinement {
            font_family: Some(theme_settings.buffer_font.family.clone()),
            font_fallbacks: theme_settings.buffer_font.fallbacks.clone(),
            font_features: Some(theme_settings.buffer_font.features.clone()),
            font_size: Some(buffer_font_size.into()),
            background_color: Some(colors.editor_foreground.opacity(0.08)),
            ..Default::default()
        },
        link: TextStyleRefinement {
            background_color: Some(colors.editor_foreground.opacity(0.025)),
            underline: Some(UnderlineStyle {
                color: Some(colors.text_accent.opacity(0.5)),
                thickness: px(1.),
                ..Default::default()
            }),
            ..Default::default()
        },
        ..Default::default()
    }
}

fn plan_label_markdown_style(
    status: &acp::PlanEntryStatus,
    window: &Window,
    cx: &App,
) -> MarkdownStyle {
    let default_md_style = default_markdown_style(false, window, cx);

    MarkdownStyle {
        base_text_style: TextStyle {
            color: cx.theme().colors().text_muted,
            strikethrough: if matches!(status, acp::PlanEntryStatus::Completed) {
                Some(gpui::StrikethroughStyle {
                    thickness: px(1.),
                    color: Some(cx.theme().colors().text_muted.opacity(0.8)),
                })
            } else {
                None
            },
            ..default_md_style.base_text_style
        },
        ..default_md_style
    }
}

fn terminal_command_markdown_style(window: &Window, cx: &App) -> MarkdownStyle {
    let default_md_style = default_markdown_style(true, window, cx);

    MarkdownStyle {
        base_text_style: TextStyle {
            ..default_md_style.base_text_style
        },
        selection_background_color: cx.theme().colors().element_selection_background,
        ..Default::default()
    }
}

#[cfg(test)]
pub(crate) mod tests {
    use acp_thread::StubAgentConnection;
    use agent::{TextThreadStore, ThreadStore};
    use agent_client_protocol::SessionId;
    use editor::EditorSettings;
    use fs::FakeFs;
    use gpui::{EventEmitter, SemanticVersion, TestAppContext, VisualTestContext};
    use project::Project;
    use serde_json::json;
    use settings::SettingsStore;
    use std::any::Any;
    use std::path::Path;
    use workspace::Item;

    use super::*;

    #[gpui::test]
    async fn test_drop(cx: &mut TestAppContext) {
        init_test(cx);

        let (thread_view, _cx) = setup_thread_view(StubAgentServer::default(), cx).await;
        let weak_view = thread_view.downgrade();
        drop(thread_view);
        assert!(!weak_view.is_upgradable());
    }

    #[gpui::test]
    async fn test_notification_for_stop_event(cx: &mut TestAppContext) {
        init_test(cx);

        let (thread_view, cx) = setup_thread_view(StubAgentServer::default(), cx).await;

        let message_editor = cx.read(|cx| thread_view.read(cx).message_editor.clone());
        message_editor.update_in(cx, |editor, window, cx| {
            editor.set_text("Hello", window, cx);
        });

        cx.deactivate_window();

        thread_view.update_in(cx, |thread_view, window, cx| {
            thread_view.send(window, cx);
        });

        cx.run_until_parked();

        assert!(
            cx.windows()
                .iter()
                .any(|window| window.downcast::<AgentNotification>().is_some())
        );
    }

    #[gpui::test]
    async fn test_notification_for_error(cx: &mut TestAppContext) {
        init_test(cx);

        let (thread_view, cx) =
            setup_thread_view(StubAgentServer::new(SaboteurAgentConnection), cx).await;

        let message_editor = cx.read(|cx| thread_view.read(cx).message_editor.clone());
        message_editor.update_in(cx, |editor, window, cx| {
            editor.set_text("Hello", window, cx);
        });

        cx.deactivate_window();

        thread_view.update_in(cx, |thread_view, window, cx| {
            thread_view.send(window, cx);
        });

        cx.run_until_parked();

        assert!(
            cx.windows()
                .iter()
                .any(|window| window.downcast::<AgentNotification>().is_some())
        );
    }

    #[gpui::test]
    async fn test_notification_for_tool_authorization(cx: &mut TestAppContext) {
        init_test(cx);

        let tool_call_id = acp::ToolCallId("1".into());
        let tool_call = acp::ToolCall {
            id: tool_call_id.clone(),
            title: "Label".into(),
            kind: acp::ToolKind::Edit,
            status: acp::ToolCallStatus::Pending,
            content: vec!["hi".into()],
            locations: vec![],
            raw_input: None,
            raw_output: None,
        };
        let connection =
            StubAgentConnection::new().with_permission_requests(HashMap::from_iter([(
                tool_call_id,
                vec![acp::PermissionOption {
                    id: acp::PermissionOptionId("1".into()),
                    name: "Allow".into(),
                    kind: acp::PermissionOptionKind::AllowOnce,
                }],
            )]));

        connection.set_next_prompt_updates(vec![acp::SessionUpdate::ToolCall(tool_call)]);

        let (thread_view, cx) = setup_thread_view(StubAgentServer::new(connection), cx).await;

        let message_editor = cx.read(|cx| thread_view.read(cx).message_editor.clone());
        message_editor.update_in(cx, |editor, window, cx| {
            editor.set_text("Hello", window, cx);
        });

        cx.deactivate_window();

        thread_view.update_in(cx, |thread_view, window, cx| {
            thread_view.send(window, cx);
        });

        cx.run_until_parked();

        assert!(
            cx.windows()
                .iter()
                .any(|window| window.downcast::<AgentNotification>().is_some())
        );
    }

    async fn setup_thread_view(
        agent: impl AgentServer + 'static,
        cx: &mut TestAppContext,
    ) -> (Entity<AcpThreadView>, &mut VisualTestContext) {
        let fs = FakeFs::new(cx.executor());
        let project = Project::test(fs, [], cx).await;
        let (workspace, cx) =
            cx.add_window_view(|window, cx| Workspace::test_new(project.clone(), window, cx));

        let thread_store =
            cx.update(|_window, cx| cx.new(|cx| ThreadStore::fake(project.clone(), cx)));
        let text_thread_store =
            cx.update(|_window, cx| cx.new(|cx| TextThreadStore::fake(project.clone(), cx)));

        let thread_view = cx.update(|window, cx| {
            cx.new(|cx| {
                AcpThreadView::new(
                    Rc::new(agent),
                    workspace.downgrade(),
                    project,
                    thread_store.clone(),
                    text_thread_store.clone(),
                    window,
                    cx,
                )
            })
        });
        cx.run_until_parked();
        (thread_view, cx)
    }

    fn add_to_workspace(thread_view: Entity<AcpThreadView>, cx: &mut VisualTestContext) {
        let workspace = thread_view.read_with(cx, |thread_view, _cx| thread_view.workspace.clone());

        workspace
            .update_in(cx, |workspace, window, cx| {
                workspace.add_item_to_active_pane(
                    Box::new(cx.new(|_| ThreadViewItem(thread_view.clone()))),
                    None,
                    true,
                    window,
                    cx,
                );
            })
            .unwrap();
    }

    struct ThreadViewItem(Entity<AcpThreadView>);

    impl Item for ThreadViewItem {
        type Event = ();

        fn include_in_nav_history() -> bool {
            false
        }

        fn tab_content_text(&self, _detail: usize, _cx: &App) -> SharedString {
            "Test".into()
        }
    }

    impl EventEmitter<()> for ThreadViewItem {}

    impl Focusable for ThreadViewItem {
        fn focus_handle(&self, cx: &App) -> FocusHandle {
            self.0.read(cx).focus_handle(cx).clone()
        }
    }

    impl Render for ThreadViewItem {
        fn render(&mut self, _window: &mut Window, _cx: &mut Context<Self>) -> impl IntoElement {
            self.0.clone().into_any_element()
        }
    }

    struct StubAgentServer<C> {
        connection: C,
    }

    impl<C> StubAgentServer<C> {
        fn new(connection: C) -> Self {
            Self { connection }
        }
    }

    impl StubAgentServer<StubAgentConnection> {
        fn default() -> Self {
            Self::new(StubAgentConnection::default())
        }
    }

    impl<C> AgentServer for StubAgentServer<C>
    where
        C: 'static + AgentConnection + Send + Clone,
    {
        fn logo(&self) -> ui::IconName {
            ui::IconName::Ai
        }

        fn name(&self) -> &'static str {
            "Test"
        }

        fn empty_state_headline(&self) -> &'static str {
            "Test"
        }

        fn empty_state_message(&self) -> &'static str {
            "Test"
        }

        fn connect(
            &self,
            _root_dir: &Path,
            _project: &Entity<Project>,
            _cx: &mut App,
        ) -> Task<gpui::Result<Rc<dyn AgentConnection>>> {
            Task::ready(Ok(Rc::new(self.connection.clone())))
        }
    }

    #[derive(Clone)]
    struct SaboteurAgentConnection;

    impl AgentConnection for SaboteurAgentConnection {
        fn new_thread(
            self: Rc<Self>,
            project: Entity<Project>,
            _cwd: &Path,
            cx: &mut gpui::App,
        ) -> Task<gpui::Result<Entity<AcpThread>>> {
            Task::ready(Ok(cx.new(|cx| {
                AcpThread::new(
                    "SaboteurAgentConnection",
                    self,
                    project,
                    SessionId("test".into()),
                    cx,
                )
            })))
        }

        fn auth_methods(&self) -> &[acp::AuthMethod] {
            &[]
        }

        fn authenticate(
            &self,
            _method_id: acp::AuthMethodId,
            _cx: &mut App,
        ) -> Task<gpui::Result<()>> {
            unimplemented!()
        }

        fn prompt(
            &self,
            _id: Option<acp_thread::UserMessageId>,
            _params: acp::PromptRequest,
            _cx: &mut App,
        ) -> Task<gpui::Result<acp::PromptResponse>> {
            Task::ready(Err(anyhow::anyhow!("Error prompting")))
        }

        fn cancel(&self, _session_id: &acp::SessionId, _cx: &mut App) {
            unimplemented!()
        }

        fn into_any(self: Rc<Self>) -> Rc<dyn Any> {
            self
        }
    }

    pub(crate) fn init_test(cx: &mut TestAppContext) {
        cx.update(|cx| {
            let settings_store = SettingsStore::test(cx);
            cx.set_global(settings_store);
            language::init(cx);
            Project::init_settings(cx);
            AgentSettings::register(cx);
            workspace::init_settings(cx);
            ThemeSettings::register(cx);
            release_channel::init(SemanticVersion::default(), cx);
            EditorSettings::register(cx);
        });
    }

    #[gpui::test]
    async fn test_rewind_views(cx: &mut TestAppContext) {
        init_test(cx);

        let fs = FakeFs::new(cx.executor());
        fs.insert_tree(
            "/project",
            json!({
                "test1.txt": "old content 1",
                "test2.txt": "old content 2"
            }),
        )
        .await;
        let project = Project::test(fs, [Path::new("/project")], cx).await;
        let (workspace, cx) =
            cx.add_window_view(|window, cx| Workspace::test_new(project.clone(), window, cx));

        let thread_store =
            cx.update(|_window, cx| cx.new(|cx| ThreadStore::fake(project.clone(), cx)));
        let text_thread_store =
            cx.update(|_window, cx| cx.new(|cx| TextThreadStore::fake(project.clone(), cx)));

        let connection = Rc::new(StubAgentConnection::new());
        let thread_view = cx.update(|window, cx| {
            cx.new(|cx| {
                AcpThreadView::new(
                    Rc::new(StubAgentServer::new(connection.as_ref().clone())),
                    workspace.downgrade(),
                    project.clone(),
                    thread_store.clone(),
                    text_thread_store.clone(),
                    window,
                    cx,
                )
            })
        });

        cx.run_until_parked();

        let thread = thread_view
            .read_with(cx, |view, _| view.thread().cloned())
            .unwrap();

        // First user message
        connection.set_next_prompt_updates(vec![acp::SessionUpdate::ToolCall(acp::ToolCall {
            id: acp::ToolCallId("tool1".into()),
            title: "Edit file 1".into(),
            kind: acp::ToolKind::Edit,
            status: acp::ToolCallStatus::Completed,
            content: vec![acp::ToolCallContent::Diff {
                diff: acp::Diff {
                    path: "/project/test1.txt".into(),
                    old_text: Some("old content 1".into()),
                    new_text: "new content 1".into(),
                },
            }],
            locations: vec![],
            raw_input: None,
            raw_output: None,
        })]);

        thread
            .update(cx, |thread, cx| thread.send_raw("Give me a diff", cx))
            .await
            .unwrap();
        cx.run_until_parked();

        thread.read_with(cx, |thread, _| {
            assert_eq!(thread.entries().len(), 2);
        });

        thread_view.read_with(cx, |view, cx| {
            view.entry_view_state.read_with(cx, |entry_view_state, _| {
                assert!(
                    entry_view_state
                        .entry(0)
                        .unwrap()
                        .message_editor()
                        .is_some()
                );
                assert!(entry_view_state.entry(1).unwrap().has_content());
            });
        });

        // Second user message
        connection.set_next_prompt_updates(vec![acp::SessionUpdate::ToolCall(acp::ToolCall {
            id: acp::ToolCallId("tool2".into()),
            title: "Edit file 2".into(),
            kind: acp::ToolKind::Edit,
            status: acp::ToolCallStatus::Completed,
            content: vec![acp::ToolCallContent::Diff {
                diff: acp::Diff {
                    path: "/project/test2.txt".into(),
                    old_text: Some("old content 2".into()),
                    new_text: "new content 2".into(),
                },
            }],
            locations: vec![],
            raw_input: None,
            raw_output: None,
        })]);

        thread
            .update(cx, |thread, cx| thread.send_raw("Another one", cx))
            .await
            .unwrap();
        cx.run_until_parked();

        let second_user_message_id = thread.read_with(cx, |thread, _| {
            assert_eq!(thread.entries().len(), 4);
            let AgentThreadEntry::UserMessage(user_message) = &thread.entries()[2] else {
                panic!();
            };
            user_message.id.clone().unwrap()
        });

        thread_view.read_with(cx, |view, cx| {
            view.entry_view_state.read_with(cx, |entry_view_state, _| {
                assert!(
                    entry_view_state
                        .entry(0)
                        .unwrap()
                        .message_editor()
                        .is_some()
                );
                assert!(entry_view_state.entry(1).unwrap().has_content());
                assert!(
                    entry_view_state
                        .entry(2)
                        .unwrap()
                        .message_editor()
                        .is_some()
                );
                assert!(entry_view_state.entry(3).unwrap().has_content());
            });
        });

        // Rewind to first message
        thread
            .update(cx, |thread, cx| thread.rewind(second_user_message_id, cx))
            .await
            .unwrap();

        cx.run_until_parked();

        thread.read_with(cx, |thread, _| {
            assert_eq!(thread.entries().len(), 2);
        });

        thread_view.read_with(cx, |view, cx| {
            view.entry_view_state.read_with(cx, |entry_view_state, _| {
                assert!(
                    entry_view_state
                        .entry(0)
                        .unwrap()
                        .message_editor()
                        .is_some()
                );
                assert!(entry_view_state.entry(1).unwrap().has_content());

                // Old views should be dropped
                assert!(entry_view_state.entry(2).is_none());
                assert!(entry_view_state.entry(3).is_none());
            });
        });
    }

    #[gpui::test]
    async fn test_message_editing_cancel(cx: &mut TestAppContext) {
        init_test(cx);

        let connection = StubAgentConnection::new();

        connection.set_next_prompt_updates(vec![acp::SessionUpdate::AgentMessageChunk {
            content: acp::ContentBlock::Text(acp::TextContent {
                text: "Response".into(),
                annotations: None,
            }),
        }]);

        let (thread_view, cx) = setup_thread_view(StubAgentServer::new(connection), cx).await;
        add_to_workspace(thread_view.clone(), cx);

        let message_editor = cx.read(|cx| thread_view.read(cx).message_editor.clone());
        message_editor.update_in(cx, |editor, window, cx| {
            editor.set_text("Original message to edit", window, cx);
        });
        thread_view.update_in(cx, |thread_view, window, cx| {
            thread_view.send(window, cx);
        });

        cx.run_until_parked();

        let user_message_editor = thread_view.read_with(cx, |view, cx| {
            assert_eq!(view.editing_message, None);

            view.entry_view_state
                .read(cx)
                .entry(0)
                .unwrap()
                .message_editor()
                .unwrap()
                .clone()
        });

        // Focus
        cx.focus(&user_message_editor);
        thread_view.read_with(cx, |view, _cx| {
            assert_eq!(view.editing_message, Some(0));
        });

        // Edit
        user_message_editor.update_in(cx, |editor, window, cx| {
            editor.set_text("Edited message content", window, cx);
        });

        // Cancel
        user_message_editor.update_in(cx, |_editor, window, cx| {
            window.dispatch_action(Box::new(editor::actions::Cancel), cx);
        });

        thread_view.read_with(cx, |view, _cx| {
            assert_eq!(view.editing_message, None);
        });

        user_message_editor.read_with(cx, |editor, cx| {
            assert_eq!(editor.text(cx), "Original message to edit");
        });
    }

    #[gpui::test]
    async fn test_message_editing_regenerate(cx: &mut TestAppContext) {
        init_test(cx);

        let connection = StubAgentConnection::new();

        connection.set_next_prompt_updates(vec![acp::SessionUpdate::AgentMessageChunk {
            content: acp::ContentBlock::Text(acp::TextContent {
                text: "Response".into(),
                annotations: None,
            }),
        }]);

        let (thread_view, cx) =
            setup_thread_view(StubAgentServer::new(connection.clone()), cx).await;
        add_to_workspace(thread_view.clone(), cx);

        let message_editor = cx.read(|cx| thread_view.read(cx).message_editor.clone());
        message_editor.update_in(cx, |editor, window, cx| {
            editor.set_text("Original message to edit", window, cx);
        });
        thread_view.update_in(cx, |thread_view, window, cx| {
            thread_view.send(window, cx);
        });

        cx.run_until_parked();

        let user_message_editor = thread_view.read_with(cx, |view, cx| {
            assert_eq!(view.editing_message, None);
            assert_eq!(view.thread().unwrap().read(cx).entries().len(), 2);

            view.entry_view_state
                .read(cx)
                .entry(0)
                .unwrap()
                .message_editor()
                .unwrap()
                .clone()
        });

        // Focus
        cx.focus(&user_message_editor);

        // Edit
        user_message_editor.update_in(cx, |editor, window, cx| {
            editor.set_text("Edited message content", window, cx);
        });

        // Send
        connection.set_next_prompt_updates(vec![acp::SessionUpdate::AgentMessageChunk {
            content: acp::ContentBlock::Text(acp::TextContent {
                text: "New Response".into(),
                annotations: None,
            }),
        }]);

        user_message_editor.update_in(cx, |_editor, window, cx| {
            window.dispatch_action(Box::new(Chat), cx);
        });

        cx.run_until_parked();

        thread_view.read_with(cx, |view, cx| {
            assert_eq!(view.editing_message, None);

            let entries = view.thread().unwrap().read(cx).entries();
            assert_eq!(entries.len(), 2);
            assert_eq!(
                entries[0].to_markdown(cx),
                "## User\n\nEdited message content\n\n"
            );
            assert_eq!(
                entries[1].to_markdown(cx),
                "## Assistant\n\nNew Response\n\n"
            );

            let new_editor = view.entry_view_state.read_with(cx, |state, _cx| {
                assert!(!state.entry(1).unwrap().has_content());
                state.entry(0).unwrap().message_editor().unwrap().clone()
            });

            assert_eq!(new_editor.read(cx).text(cx), "Edited message content");
        })
    }
}<|MERGE_RESOLUTION|>--- conflicted
+++ resolved
@@ -605,78 +605,9 @@
         cx.notify();
     }
 
-<<<<<<< HEAD
-        let message = message?;
-
-        let mut text = String::new();
-        let mut mentions = Vec::new();
-
-        for chunk in message {
-            match chunk {
-                acp::ContentBlock::Text(text_content) => {
-                    text.push_str(&text_content.text);
-                }
-                acp::ContentBlock::ResourceLink(resource_link) => {
-                    let path = Path::new(&resource_link.uri);
-                    let start = text.len();
-                    let content = MentionPath::new(&path).to_string();
-                    text.push_str(&content);
-                    let end = text.len();
-                    if let Some(project_path) =
-                        project.read(cx).project_path_for_absolute_path(&path, cx)
-                    {
-                        let filename: SharedString = path
-                            .file_name()
-                            .unwrap_or_default()
-                            .to_string_lossy()
-                            .to_string()
-                            .into();
-                        mentions.push((start..end, project_path, filename));
-                    }
-                }
-                acp::ContentBlock::Image(_)
-                | acp::ContentBlock::Audio(_)
-                | acp::ContentBlock::Resource(_) => {}
-            }
-        }
-
-        let snapshot = message_editor.update(cx, |editor, cx| {
-            editor.set_text(text, window, cx);
-            editor.buffer().read(cx).snapshot(cx)
-        });
-
-        for (range, project_path, filename) in mentions {
-            let crease_icon_path = if project_path.path.is_dir() {
-                FileIcons::get_folder_icon(false, &filename, cx)
-                    .unwrap_or_else(|| IconName::Folder.path().into())
-            } else {
-                FileIcons::get_icon(Path::new(project_path.path.as_ref()), cx)
-                    .unwrap_or_else(|| IconName::File.path().into())
-            };
-
-            let anchor = snapshot.anchor_before(range.start);
-            let crease_id = crate::context_picker::insert_crease_for_mention(
-                anchor.excerpt_id,
-                anchor.text_anchor,
-                range.end - range.start,
-                filename,
-                crease_icon_path,
-                message_editor.clone(),
-                window,
-                cx,
-            );
-            if let Some(crease_id) = crease_id {
-                mention_set.lock().insert(crease_id, project_path);
-            }
-        }
-
-        let snapshot = snapshot.as_singleton().unwrap().2.clone();
-        Some(snapshot.text)
-=======
     fn clear_thread_error(&mut self, cx: &mut Context<Self>) {
         self.thread_error = None;
         cx.notify();
->>>>>>> f17f63ec
     }
 
     fn handle_thread_event(
