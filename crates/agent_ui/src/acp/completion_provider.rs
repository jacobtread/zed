use std::ops::Range;
use std::sync::Arc;
use std::sync::atomic::AtomicBool;

use acp_thread::MentionUri;
use anyhow::Result;
use editor::{CompletionProvider, Editor, ExcerptId};
use fuzzy::{StringMatch, StringMatchCandidate};
use gpui::{App, Entity, Task, WeakEntity};
use language::{Buffer, CodeLabel, HighlightId};
use lsp::CompletionContext;
use project::{
    Completion, CompletionIntent, CompletionResponse, Project, ProjectPath, Symbol, WorktreeId,
};
use prompt_store::PromptStore;
use rope::Point;
use text::{Anchor, ToPoint as _};
use ui::prelude::*;
use workspace::Workspace;

use agent::thread_store::{TextThreadStore, ThreadStore};

use crate::acp::message_editor::MessageEditor;
use crate::context_picker::file_context_picker::{FileMatch, search_files};
use crate::context_picker::rules_context_picker::{RulesContextEntry, search_rules};
use crate::context_picker::symbol_context_picker::SymbolMatch;
use crate::context_picker::symbol_context_picker::search_symbols;
use crate::context_picker::thread_context_picker::{
    ThreadContextEntry, ThreadMatch, search_threads,
};
use crate::context_picker::{
    ContextPickerAction, ContextPickerEntry, ContextPickerMode, RecentEntry,
    available_context_picker_entries, recent_context_picker_entries, selection_ranges,
};

pub(crate) enum Match {
    File(FileMatch),
    Symbol(SymbolMatch),
    Thread(ThreadMatch),
    Fetch(SharedString),
    Rules(RulesContextEntry),
    Entry(EntryMatch),
}

pub struct EntryMatch {
    mat: Option<StringMatch>,
    entry: ContextPickerEntry,
}

impl Match {
    pub fn score(&self) -> f64 {
        match self {
            Match::File(file) => file.mat.score,
            Match::Entry(mode) => mode.mat.as_ref().map(|mat| mat.score).unwrap_or(1.),
            Match::Thread(_) => 1.,
            Match::Symbol(_) => 1.,
            Match::Rules(_) => 1.,
            Match::Fetch(_) => 1.,
        }
    }
}

fn search(
    mode: Option<ContextPickerMode>,
    query: String,
    cancellation_flag: Arc<AtomicBool>,
    recent_entries: Vec<RecentEntry>,
    prompt_store: Option<Entity<PromptStore>>,
    thread_store: WeakEntity<ThreadStore>,
    text_thread_context_store: WeakEntity<assistant_context::ContextStore>,
    workspace: Entity<Workspace>,
    cx: &mut App,
) -> Task<Vec<Match>> {
    match mode {
        Some(ContextPickerMode::File) => {
            let search_files_task =
                search_files(query.clone(), cancellation_flag.clone(), &workspace, cx);
            cx.background_spawn(async move {
                search_files_task
                    .await
                    .into_iter()
                    .map(Match::File)
                    .collect()
            })
        }

        Some(ContextPickerMode::Symbol) => {
            let search_symbols_task =
                search_symbols(query.clone(), cancellation_flag.clone(), &workspace, cx);
            cx.background_spawn(async move {
                search_symbols_task
                    .await
                    .into_iter()
                    .map(Match::Symbol)
                    .collect()
            })
        }

        Some(ContextPickerMode::Thread) => {
            if let Some((thread_store, context_store)) = thread_store
                .upgrade()
                .zip(text_thread_context_store.upgrade())
            {
                let search_threads_task = search_threads(
                    query.clone(),
                    cancellation_flag.clone(),
                    thread_store,
                    context_store,
                    cx,
                );
                cx.background_spawn(async move {
                    search_threads_task
                        .await
                        .into_iter()
                        .map(Match::Thread)
                        .collect()
                })
            } else {
                Task::ready(Vec::new())
            }
        }

        Some(ContextPickerMode::Fetch) => {
            if !query.is_empty() {
                Task::ready(vec![Match::Fetch(query.into())])
            } else {
                Task::ready(Vec::new())
            }
        }

        Some(ContextPickerMode::Rules) => {
            if let Some(prompt_store) = prompt_store.as_ref() {
                let search_rules_task =
                    search_rules(query.clone(), cancellation_flag.clone(), prompt_store, cx);
                cx.background_spawn(async move {
                    search_rules_task
                        .await
                        .into_iter()
                        .map(Match::Rules)
                        .collect::<Vec<_>>()
                })
            } else {
                Task::ready(Vec::new())
            }
        }

        None => {
            if query.is_empty() {
                let mut matches = recent_entries
                    .into_iter()
                    .map(|entry| match entry {
                        RecentEntry::File {
                            project_path,
                            path_prefix,
                        } => Match::File(FileMatch {
                            mat: fuzzy::PathMatch {
                                score: 1.,
                                positions: Vec::new(),
                                worktree_id: project_path.worktree_id.to_usize(),
                                path: project_path.path,
                                path_prefix,
                                is_dir: false,
                                distance_to_relative_ancestor: 0,
                            },
                            is_recent: true,
                        }),
                        RecentEntry::Thread(thread_context_entry) => Match::Thread(ThreadMatch {
                            thread: thread_context_entry,
                            is_recent: true,
                        }),
                    })
                    .collect::<Vec<_>>();

                matches.extend(
                    available_context_picker_entries(
                        &prompt_store,
                        &Some(thread_store.clone()),
                        &workspace,
                        cx,
                    )
                    .into_iter()
                    .map(|mode| {
                        Match::Entry(EntryMatch {
                            entry: mode,
                            mat: None,
                        })
                    }),
                );

                Task::ready(matches)
            } else {
                let executor = cx.background_executor().clone();

                let search_files_task =
                    search_files(query.clone(), cancellation_flag.clone(), &workspace, cx);

                let entries = available_context_picker_entries(
                    &prompt_store,
                    &Some(thread_store.clone()),
                    &workspace,
                    cx,
                );
                let entry_candidates = entries
                    .iter()
                    .enumerate()
                    .map(|(ix, entry)| StringMatchCandidate::new(ix, entry.keyword()))
                    .collect::<Vec<_>>();

                cx.background_spawn(async move {
                    let mut matches = search_files_task
                        .await
                        .into_iter()
                        .map(Match::File)
                        .collect::<Vec<_>>();

                    let entry_matches = fuzzy::match_strings(
                        &entry_candidates,
                        &query,
                        false,
                        true,
                        100,
                        &Arc::new(AtomicBool::default()),
                        executor,
                    )
                    .await;

                    matches.extend(entry_matches.into_iter().map(|mat| {
                        Match::Entry(EntryMatch {
                            entry: entries[mat.candidate_id],
                            mat: Some(mat),
                        })
                    }));

                    matches.sort_by(|a, b| {
                        b.score()
                            .partial_cmp(&a.score())
                            .unwrap_or(std::cmp::Ordering::Equal)
                    });

                    matches
                })
            }
        }
    }
}

pub struct ContextPickerCompletionProvider {
    workspace: WeakEntity<Workspace>,
    thread_store: WeakEntity<ThreadStore>,
    text_thread_store: WeakEntity<TextThreadStore>,
    message_editor: WeakEntity<MessageEditor>,
}

impl ContextPickerCompletionProvider {
    pub fn new(
        workspace: WeakEntity<Workspace>,
        thread_store: WeakEntity<ThreadStore>,
        text_thread_store: WeakEntity<TextThreadStore>,
        message_editor: WeakEntity<MessageEditor>,
    ) -> Self {
        Self {
            workspace,
            thread_store,
            text_thread_store,
            message_editor,
        }
    }

    fn completion_for_entry(
        entry: ContextPickerEntry,
        source_range: Range<Anchor>,
        message_editor: WeakEntity<MessageEditor>,
        workspace: &Entity<Workspace>,
        cx: &mut App,
    ) -> Option<Completion> {
        match entry {
            ContextPickerEntry::Mode(mode) => Some(Completion {
                replace_range: source_range.clone(),
                new_text: format!("@{} ", mode.keyword()),
                label: CodeLabel::plain(mode.label().to_string(), None),
                icon_path: Some(mode.icon().path().into()),
                documentation: None,
                source: project::CompletionSource::Custom,
                insert_text_mode: None,
                // This ensures that when a user accepts this completion, the
                // completion menu will still be shown after "@category " is
                // inserted
                confirm: Some(Arc::new(|_, _, _| true)),
            }),
            ContextPickerEntry::Action(action) => {
                let (new_text, on_action) = match action {
                    ContextPickerAction::AddSelections => {
                        const PLACEHOLDER: &str = "selection ";
                        let selections = selection_ranges(workspace, cx)
                            .into_iter()
                            .enumerate()
                            .map(|(ix, (buffer, range))| {
                                (
                                    buffer,
                                    range,
                                    (PLACEHOLDER.len() * ix)..(PLACEHOLDER.len() * (ix + 1) - 1),
                                )
                            })
                            .collect::<Vec<_>>();

                        let new_text: String = PLACEHOLDER.repeat(selections.len());

                        let callback = Arc::new({
                            let source_range = source_range.clone();
                            move |_, window: &mut Window, cx: &mut App| {
                                let selections = selections.clone();
                                let message_editor = message_editor.clone();
                                let source_range = source_range.clone();
                                window.defer(cx, move |window, cx| {
                                    message_editor
                                        .update(cx, |message_editor, cx| {
                                            message_editor.confirm_mention_for_selection(
                                                source_range,
                                                selections,
                                                window,
                                                cx,
                                            )
                                        })
                                        .ok();
                                });
                                false
                            }
                        });

                        (new_text, callback)
                    }
                };

                Some(Completion {
                    replace_range: source_range.clone(),
                    new_text,
                    label: CodeLabel::plain(action.label().to_string(), None),
                    icon_path: Some(action.icon().path().into()),
                    documentation: None,
                    source: project::CompletionSource::Custom,
                    insert_text_mode: None,
                    // This ensures that when a user accepts this completion, the
                    // completion menu will still be shown after "@category " is
                    // inserted
                    confirm: Some(on_action),
                })
            }
        }
    }

    fn completion_for_thread(
        thread_entry: ThreadContextEntry,
        source_range: Range<Anchor>,
        recent: bool,
        editor: WeakEntity<MessageEditor>,
        cx: &mut App,
    ) -> Completion {
        let uri = match &thread_entry {
            ThreadContextEntry::Thread { id, title } => MentionUri::Thread {
                id: id.clone(),
                name: title.to_string(),
            },
            ThreadContextEntry::Context { path, title } => MentionUri::TextThread {
                path: path.to_path_buf(),
                name: title.to_string(),
            },
        };

        let icon_for_completion = if recent {
            IconName::HistoryRerun.path().into()
        } else {
            uri.icon_path(cx)
        };

        let new_text = format!("{} ", uri.as_link());

        let new_text_len = new_text.len();
        Completion {
            replace_range: source_range.clone(),
            new_text,
            label: CodeLabel::plain(thread_entry.title().to_string(), None),
            documentation: None,
            insert_text_mode: None,
            source: project::CompletionSource::Custom,
            icon_path: Some(icon_for_completion.clone()),
            confirm: Some(confirm_completion_callback(
                thread_entry.title().clone(),
                source_range.start,
                new_text_len - 1,
                editor,
                uri,
            )),
        }
    }

    fn completion_for_rules(
        rule: RulesContextEntry,
        source_range: Range<Anchor>,
        editor: WeakEntity<MessageEditor>,
        cx: &mut App,
    ) -> Completion {
        let uri = MentionUri::Rule {
            id: rule.prompt_id.into(),
            name: rule.title.to_string(),
        };
        let new_text = format!("{} ", uri.as_link());
        let new_text_len = new_text.len();
        let icon_path = uri.icon_path(cx);
        Completion {
            replace_range: source_range.clone(),
            new_text,
            label: CodeLabel::plain(rule.title.to_string(), None),
            documentation: None,
            insert_text_mode: None,
            source: project::CompletionSource::Custom,
            icon_path: Some(icon_path.clone()),
            confirm: Some(confirm_completion_callback(
                rule.title.clone(),
                source_range.start,
                new_text_len - 1,
                editor,
                uri,
            )),
        }
    }

    pub(crate) fn completion_for_path(
        project_path: ProjectPath,
        path_prefix: &str,
        is_recent: bool,
        is_directory: bool,
        source_range: Range<Anchor>,
        message_editor: WeakEntity<MessageEditor>,
        project: Entity<Project>,
        cx: &mut App,
    ) -> Option<Completion> {
        let (file_name, directory) =
            crate::context_picker::file_context_picker::extract_file_name_and_directory(
                &project_path.path,
                path_prefix,
            );

        let label =
            build_code_label_for_full_path(&file_name, directory.as_ref().map(|s| s.as_ref()), cx);

<<<<<<< HEAD
        let crease_icon_path = if is_directory {
            FileIcons::get_folder_icon(false, &file_name, cx)
                .unwrap_or_else(|| IconName::Folder.path().into())
        } else {
            FileIcons::get_icon(Path::new(&full_path), cx)
                .unwrap_or_else(|| IconName::File.path().into())
=======
        let abs_path = project.read(cx).absolute_path(&project_path, cx)?;

        let file_uri = MentionUri::File {
            abs_path,
            is_directory,
>>>>>>> f17f63ec
        };

        let crease_icon_path = file_uri.icon_path(cx);
        let completion_icon_path = if is_recent {
            IconName::HistoryRerun.path().into()
        } else {
            crease_icon_path.clone()
        };

        let new_text = format!("{} ", file_uri.as_link());
        let new_text_len = new_text.len();
        Some(Completion {
            replace_range: source_range.clone(),
            new_text,
            label,
            documentation: None,
            source: project::CompletionSource::Custom,
            icon_path: Some(completion_icon_path),
            insert_text_mode: None,
            confirm: Some(confirm_completion_callback(
                file_name,
                source_range.start,
                new_text_len - 1,
                message_editor,
                file_uri,
            )),
        })
    }

    fn completion_for_symbol(
        symbol: Symbol,
        source_range: Range<Anchor>,
        message_editor: WeakEntity<MessageEditor>,
        workspace: Entity<Workspace>,
        cx: &mut App,
    ) -> Option<Completion> {
        let project = workspace.read(cx).project().clone();

        let label = CodeLabel::plain(symbol.name.clone(), None);

        let abs_path = project.read(cx).absolute_path(&symbol.path, cx)?;
        let uri = MentionUri::Symbol {
            path: abs_path,
            name: symbol.name.clone(),
            line_range: symbol.range.start.0.row..symbol.range.end.0.row,
        };
        let new_text = format!("{} ", uri.as_link());
        let new_text_len = new_text.len();
        let icon_path = uri.icon_path(cx);
        Some(Completion {
            replace_range: source_range.clone(),
            new_text,
            label,
            documentation: None,
            source: project::CompletionSource::Custom,
            icon_path: Some(icon_path.clone()),
            insert_text_mode: None,
            confirm: Some(confirm_completion_callback(
                symbol.name.clone().into(),
                source_range.start,
                new_text_len - 1,
                message_editor,
                uri,
            )),
        })
    }

    fn completion_for_fetch(
        source_range: Range<Anchor>,
        url_to_fetch: SharedString,
        message_editor: WeakEntity<MessageEditor>,
        cx: &mut App,
    ) -> Option<Completion> {
        let new_text = format!("@fetch {} ", url_to_fetch.clone());
        let url_to_fetch = url::Url::parse(url_to_fetch.as_ref())
            .or_else(|_| url::Url::parse(&format!("https://{url_to_fetch}")))
            .ok()?;
        let mention_uri = MentionUri::Fetch {
            url: url_to_fetch.clone(),
        };
        let icon_path = mention_uri.icon_path(cx);
        Some(Completion {
            replace_range: source_range.clone(),
            new_text: new_text.clone(),
            label: CodeLabel::plain(url_to_fetch.to_string(), None),
            documentation: None,
            source: project::CompletionSource::Custom,
            icon_path: Some(icon_path.clone()),
            insert_text_mode: None,
            confirm: Some(confirm_completion_callback(
                url_to_fetch.to_string().into(),
                source_range.start,
                new_text.len() - 1,
                message_editor,
                mention_uri,
            )),
        })
    }
}

fn build_code_label_for_full_path(file_name: &str, directory: Option<&str>, cx: &App) -> CodeLabel {
    let comment_id = cx.theme().syntax().highlight_id("comment").map(HighlightId);
    let mut label = CodeLabel::default();

    label.push_str(&file_name, None);
    label.push_str(" ", None);

    if let Some(directory) = directory {
        label.push_str(&directory, comment_id);
    }

    label.filter_range = 0..label.text().len();

    label
}

impl CompletionProvider for ContextPickerCompletionProvider {
    fn completions(
        &self,
        _excerpt_id: ExcerptId,
        buffer: &Entity<Buffer>,
        buffer_position: Anchor,
        _trigger: CompletionContext,
        _window: &mut Window,
        cx: &mut Context<Editor>,
    ) -> Task<Result<Vec<CompletionResponse>>> {
        let state = buffer.update(cx, |buffer, _cx| {
            let position = buffer_position.to_point(buffer);
            let line_start = Point::new(position.row, 0);
            let offset_to_line = buffer.point_to_offset(line_start);
            let mut lines = buffer.text_for_range(line_start..position).lines();
            let line = lines.next()?;
            MentionCompletion::try_parse(line, offset_to_line)
        });
        let Some(state) = state else {
            return Task::ready(Ok(Vec::new()));
        };

        let Some(workspace) = self.workspace.upgrade() else {
            return Task::ready(Ok(Vec::new()));
        };

        let project = workspace.read(cx).project().clone();
        let snapshot = buffer.read(cx).snapshot();
        let source_range = snapshot.anchor_before(state.source_range.start)
            ..snapshot.anchor_after(state.source_range.end);

        let thread_store = self.thread_store.clone();
        let text_thread_store = self.text_thread_store.clone();
        let editor = self.message_editor.clone();
        let Ok((exclude_paths, exclude_threads)) =
            self.message_editor.update(cx, |message_editor, _cx| {
                message_editor.mentioned_path_and_threads()
            })
        else {
            return Task::ready(Ok(Vec::new()));
        };

        let MentionCompletion { mode, argument, .. } = state;
        let query = argument.unwrap_or_else(|| "".to_string());

        let recent_entries = recent_context_picker_entries(
            Some(thread_store.clone()),
            Some(text_thread_store.clone()),
            workspace.clone(),
            &exclude_paths,
            &exclude_threads,
            cx,
        );

        let prompt_store = thread_store
            .read_with(cx, |thread_store, _cx| thread_store.prompt_store().clone())
            .ok()
            .flatten();

        let search_task = search(
            mode,
            query,
            Arc::<AtomicBool>::default(),
            recent_entries,
            prompt_store,
            thread_store.clone(),
            text_thread_store.clone(),
            workspace.clone(),
            cx,
        );

        cx.spawn(async move |_, cx| {
            let matches = search_task.await;

            let completions = cx.update(|cx| {
                matches
                    .into_iter()
                    .filter_map(|mat| match mat {
                        Match::File(FileMatch { mat, is_recent }) => {
                            let project_path = ProjectPath {
                                worktree_id: WorktreeId::from_usize(mat.worktree_id),
                                path: mat.path.clone(),
                            };

                            Self::completion_for_path(
                                project_path,
                                &mat.path_prefix,
                                is_recent,
                                mat.is_dir,
                                source_range.clone(),
                                editor.clone(),
                                project.clone(),
                                cx,
                            )
                        }

                        Match::Symbol(SymbolMatch { symbol, .. }) => Self::completion_for_symbol(
                            symbol,
                            source_range.clone(),
                            editor.clone(),
                            workspace.clone(),
                            cx,
                        ),

                        Match::Thread(ThreadMatch {
                            thread, is_recent, ..
                        }) => Some(Self::completion_for_thread(
                            thread,
                            source_range.clone(),
                            is_recent,
                            editor.clone(),
                            cx,
                        )),

                        Match::Rules(user_rules) => Some(Self::completion_for_rules(
                            user_rules,
                            source_range.clone(),
                            editor.clone(),
                            cx,
                        )),

                        Match::Fetch(url) => Self::completion_for_fetch(
                            source_range.clone(),
                            url,
                            editor.clone(),
                            cx,
                        ),

                        Match::Entry(EntryMatch { entry, .. }) => Self::completion_for_entry(
                            entry,
                            source_range.clone(),
                            editor.clone(),
                            &workspace,
                            cx,
                        ),
                    })
                    .collect()
            })?;

            Ok(vec![CompletionResponse {
                completions,
                // Since this does its own filtering (see `filter_completions()` returns false),
                // there is no benefit to computing whether this set of completions is incomplete.
                is_incomplete: true,
            }])
        })
    }

    fn is_completion_trigger(
        &self,
        buffer: &Entity<language::Buffer>,
        position: language::Anchor,
        _text: &str,
        _trigger_in_words: bool,
        _menu_is_open: bool,
        cx: &mut Context<Editor>,
    ) -> bool {
        let buffer = buffer.read(cx);
        let position = position.to_point(buffer);
        let line_start = Point::new(position.row, 0);
        let offset_to_line = buffer.point_to_offset(line_start);
        let mut lines = buffer.text_for_range(line_start..position).lines();
        if let Some(line) = lines.next() {
            MentionCompletion::try_parse(line, offset_to_line)
                .map(|completion| {
                    completion.source_range.start <= offset_to_line + position.column as usize
                        && completion.source_range.end >= offset_to_line + position.column as usize
                })
                .unwrap_or(false)
        } else {
            false
        }
    }

    fn sort_completions(&self) -> bool {
        false
    }

    fn filter_completions(&self) -> bool {
        false
    }
}

fn confirm_completion_callback(
    crease_text: SharedString,
    start: Anchor,
    content_len: usize,
    message_editor: WeakEntity<MessageEditor>,
    mention_uri: MentionUri,
) -> Arc<dyn Fn(CompletionIntent, &mut Window, &mut App) -> bool + Send + Sync> {
    Arc::new(move |_, window, cx| {
        let message_editor = message_editor.clone();
        let crease_text = crease_text.clone();
        let mention_uri = mention_uri.clone();
        window.defer(cx, move |window, cx| {
            message_editor
                .clone()
                .update(cx, |message_editor, cx| {
                    message_editor.confirm_completion(
                        crease_text,
                        start,
                        content_len,
                        mention_uri,
                        window,
                        cx,
                    )
                })
                .ok();
        });
        false
    })
}

#[derive(Debug, Default, PartialEq)]
struct MentionCompletion {
    source_range: Range<usize>,
    mode: Option<ContextPickerMode>,
    argument: Option<String>,
}

impl MentionCompletion {
    fn try_parse(line: &str, offset_to_line: usize) -> Option<Self> {
        let last_mention_start = line.rfind('@')?;
        if last_mention_start >= line.len() {
            return Some(Self::default());
        }
        if last_mention_start > 0
            && line
                .chars()
                .nth(last_mention_start - 1)
                .map_or(false, |c| !c.is_whitespace())
        {
            return None;
        }

        let rest_of_line = &line[last_mention_start + 1..];

        let mut mode = None;
        let mut argument = None;

        let mut parts = rest_of_line.split_whitespace();
        let mut end = last_mention_start + 1;
        if let Some(mode_text) = parts.next() {
            end += mode_text.len();

            if let Some(parsed_mode) = ContextPickerMode::try_from(mode_text).ok() {
                mode = Some(parsed_mode);
            } else {
                argument = Some(mode_text.to_string());
            }
            match rest_of_line[mode_text.len()..].find(|c: char| !c.is_whitespace()) {
                Some(whitespace_count) => {
                    if let Some(argument_text) = parts.next() {
                        argument = Some(argument_text.to_string());
                        end += whitespace_count + argument_text.len();
                    }
                }
                None => {
                    // Rest of line is entirely whitespace
                    end += rest_of_line.len() - mode_text.len();
                }
            }
        }

        Some(Self {
            source_range: last_mention_start + offset_to_line..end + offset_to_line,
            mode,
            argument,
        })
    }
}

#[cfg(test)]
mod tests {
    use super::*;

    #[test]
    fn test_mention_completion_parse() {
        assert_eq!(MentionCompletion::try_parse("Lorem Ipsum", 0), None);

        assert_eq!(
            MentionCompletion::try_parse("Lorem @", 0),
            Some(MentionCompletion {
                source_range: 6..7,
                mode: None,
                argument: None,
            })
        );

        assert_eq!(
            MentionCompletion::try_parse("Lorem @file", 0),
            Some(MentionCompletion {
                source_range: 6..11,
                mode: Some(ContextPickerMode::File),
                argument: None,
            })
        );

        assert_eq!(
            MentionCompletion::try_parse("Lorem @file ", 0),
            Some(MentionCompletion {
                source_range: 6..12,
                mode: Some(ContextPickerMode::File),
                argument: None,
            })
        );

        assert_eq!(
            MentionCompletion::try_parse("Lorem @file main.rs", 0),
            Some(MentionCompletion {
                source_range: 6..19,
                mode: Some(ContextPickerMode::File),
                argument: Some("main.rs".to_string()),
            })
        );

        assert_eq!(
            MentionCompletion::try_parse("Lorem @file main.rs ", 0),
            Some(MentionCompletion {
                source_range: 6..19,
                mode: Some(ContextPickerMode::File),
                argument: Some("main.rs".to_string()),
            })
        );

        assert_eq!(
            MentionCompletion::try_parse("Lorem @file main.rs Ipsum", 0),
            Some(MentionCompletion {
                source_range: 6..19,
                mode: Some(ContextPickerMode::File),
                argument: Some("main.rs".to_string()),
            })
        );

        assert_eq!(
            MentionCompletion::try_parse("Lorem @main", 0),
            Some(MentionCompletion {
                source_range: 6..11,
                mode: None,
                argument: Some("main".to_string()),
            })
        );

        assert_eq!(MentionCompletion::try_parse("test@", 0), None);
    }
}<|MERGE_RESOLUTION|>--- conflicted
+++ resolved
@@ -443,20 +443,11 @@
         let label =
             build_code_label_for_full_path(&file_name, directory.as_ref().map(|s| s.as_ref()), cx);
 
-<<<<<<< HEAD
-        let crease_icon_path = if is_directory {
-            FileIcons::get_folder_icon(false, &file_name, cx)
-                .unwrap_or_else(|| IconName::Folder.path().into())
-        } else {
-            FileIcons::get_icon(Path::new(&full_path), cx)
-                .unwrap_or_else(|| IconName::File.path().into())
-=======
         let abs_path = project.read(cx).absolute_path(&project_path, cx)?;
 
         let file_uri = MentionUri::File {
             abs_path,
             is_directory,
->>>>>>> f17f63ec
         };
 
         let crease_icon_path = file_uri.icon_path(cx);
