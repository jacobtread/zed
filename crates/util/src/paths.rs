--- conflicted
+++ resolved
@@ -1,4 +1,5 @@
 use globset::{Glob, GlobSet, GlobSetBuilder};
+use itertools::Itertools;
 use regex::Regex;
 use serde::{Deserialize, Serialize};
 use std::cmp::Ordering;
@@ -10,16 +11,6 @@
     sync::LazyLock,
 };
 
-<<<<<<< HEAD
-use globset::{Glob, GlobSet, GlobSetBuilder};
-use itertools::Itertools;
-use regex::Regex;
-use serde::{Deserialize, Serialize};
-
-use crate::NumericPrefixWithSuffix;
-
-=======
->>>>>>> f17f63ec
 /// Returns the path to the user's home directory.
 pub fn home_dir() -> &'static PathBuf {
     static HOME_DIR: OnceLock<PathBuf> = OnceLock::new();
