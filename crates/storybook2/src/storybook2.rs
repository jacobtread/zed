--- conflicted
+++ resolved
@@ -113,13 +113,7 @@
 }
 
 impl Render for StoryWrapper {
-<<<<<<< HEAD
-    type Output = Div;
-
-    fn render(&mut self, _cx: &mut ViewContext<Self>) -> Self::Output {
-=======
     fn render(&mut self, _cx: &mut ViewContext<Self>) -> impl Element {
->>>>>>> 81b03d37
         div()
             .flex()
             .flex_col()
